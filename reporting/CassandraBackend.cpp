#include <functional>
#include <reporting/CassandraBackend.h>
#include <reporting/DBHelpers.h>
#include <unordered_map>
/*
namespace std {
template <>
struct hash<ripple::uint256>
{
    std::size_t
    operator()(const ripple::uint256& k) const noexcept
    {
        return boost::hash_range(k.begin(), k.end());
    }
};
}  // namespace std
*/
namespace Backend {
template <class T, class F>
void
processAsyncWriteResponse(T& requestParams, CassFuture* fut, F func)
{
    CassandraBackend const& backend = *requestParams.backend;
    auto rc = cass_future_error_code(fut);
    if (rc != CASS_OK)
    {
        BOOST_LOG_TRIVIAL(error)
            << "ERROR!!! Cassandra insert error: " << rc << ", "
            << cass_error_desc(rc) << ", retrying ";
        // exponential backoff with a max wait of 2^10 ms (about 1 second)
        auto wait = std::chrono::milliseconds(
            lround(std::pow(2, std::min(10u, requestParams.currentRetries))));
        ++requestParams.currentRetries;
        std::shared_ptr<boost::asio::steady_timer> timer =
            std::make_shared<boost::asio::steady_timer>(
                backend.getIOContext(),
                std::chrono::steady_clock::now() + wait);
        timer->async_wait([timer, &requestParams, &func](
                              const boost::system::error_code& error) {
            func(requestParams, true);
        });
    }
    else
    {
        backend.finishAsyncWrite();
        int remaining = --requestParams.refs;
        if (remaining == 0)
            delete &requestParams;
    }
}
// Process the result of an asynchronous write. Retry on error
// @param fut cassandra future associated with the write
// @param cbData struct that holds the request parameters
void
flatMapWriteCallback(CassFuture* fut, void* cbData)
{
    CassandraBackend::WriteCallbackData& requestParams =
        *static_cast<CassandraBackend::WriteCallbackData*>(cbData);
    auto func = [](auto& params, bool retry) {
        params.backend->write(params, retry);
    };

    processAsyncWriteResponse(requestParams, fut, func);
}

// void
// flatMapWriteBookCallback(CassFuture* fut, void* cbData)
// {
//     CassandraBackend::WriteCallbackData& requestParams =
//         *static_cast<CassandraBackend::WriteCallbackData*>(cbData);
//     auto func = [](auto& params, bool retry) {
//         params.backend->writeBook(params, retry);
//     };
//     processAsyncWriteResponse(requestParams, fut, func);
// }
/*

void
retryWriteKey(CassandraBackend::WriteCallbackData& requestParams, bool isRetry)
{
    auto const& backend = *requestParams.backend;
    if (requestParams.isDeleted)
        backend.writeDeletedKey(requestParams, true);
    else
        backend.writeKey(requestParams, true);
}

void
flatMapWriteKeyCallback(CassFuture* fut, void* cbData)
{
    CassandraBackend::WriteCallbackData& requestParams =
        *static_cast<CassandraBackend::WriteCallbackData*>(cbData);
    processAsyncWriteResponse(requestParams, fut, retryWriteKey);
}

void
flatMapGetCreatedCallback(CassFuture* fut, void* cbData)
{
    CassandraBackend::WriteCallbackData& requestParams =
        *static_cast<CassandraBackend::WriteCallbackData*>(cbData);
    CassandraBackend const& backend = *requestParams.backend;
    auto rc = cass_future_error_code(fut);
    if (rc != CASS_OK)
        BOOST_LOG_TRIVIAL(info) << __func__;
    {
        BOOST_LOG_TRIVIAL(error)
            << "ERROR!!! Cassandra insert error: " << rc << ", "
            << cass_error_desc(rc) << ", retrying ";
        // exponential backoff with a max wait of 2^10 ms (about 1 second)
        auto wait = std::chrono::milliseconds(
            lround(std::pow(2, std::min(10u, requestParams.currentRetries))));
        ++requestParams.currentRetries;
        std::shared_ptr<boost::asio::steady_timer> timer =
            std::make_shared<boost::asio::steady_timer>(
                backend.ioContext_, std::chrono::steady_clock::now() + wait);
        timer->async_wait([timer, &requestParams, &backend](
                              const boost::system::error_code& error) {
            backend.writeKey(requestParams, true);
        });
    }
    else
    {
        auto finish = [&backend]() {
            --(backend.numRequestsOutstanding_);

            backend.throttleCv_.notify_all();
            if (backend.numRequestsOutstanding_ == 0)
                backend.syncCv_.notify_all();
        };
        CassandraResult result{cass_future_get_result(fut)};

        if (!result)
        {
            BOOST_LOG_TRIVIAL(error) << "Cassandra fetch get row error : " << rc
                                     << ", " << cass_error_desc(rc);
            finish();
            return;
        }
        requestParams.createdSequence = result.getUInt32();
        backend.writeDeletedKey(requestParams, false);
    }
}
*/
void
flatMapWriteTransactionCallback(CassFuture* fut, void* cbData)
{
    CassandraBackend::WriteTransactionCallbackData& requestParams =
        *static_cast<CassandraBackend::WriteTransactionCallbackData*>(cbData);
    auto func = [](auto& params, bool retry) {
        params.backend->writeTransaction(params, retry);
    };
    processAsyncWriteResponse(requestParams, fut, func);
}
void
flatMapWriteAccountTxCallback(CassFuture* fut, void* cbData)
{
    CassandraBackend::WriteAccountTxCallbackData& requestParams =
        *static_cast<CassandraBackend::WriteAccountTxCallbackData*>(cbData);
    auto func = [](auto& params, bool retry) {
        params.backend->writeAccountTx(params, retry);
    };
    processAsyncWriteResponse(requestParams, fut, func);
}
void
flatMapWriteLedgerHeaderCallback(CassFuture* fut, void* cbData)
{
    CassandraBackend::WriteLedgerHeaderCallbackData& requestParams =
        *static_cast<CassandraBackend::WriteLedgerHeaderCallbackData*>(cbData);
    auto func = [](auto& params, bool retry) {
        params.backend->writeLedgerHeader(params, retry);
    };
    processAsyncWriteResponse(requestParams, fut, func);
}

void
flatMapWriteLedgerHashCallback(CassFuture* fut, void* cbData)
{
    CassandraBackend::WriteLedgerHashCallbackData& requestParams =
        *static_cast<CassandraBackend::WriteLedgerHashCallbackData*>(cbData);
    auto func = [](auto& params, bool retry) {
        params.backend->writeLedgerHash(params, retry);
    };
    processAsyncWriteResponse(requestParams, fut, func);
}

// Process the result of an asynchronous read. Retry on error
// @param fut cassandra future associated with the read
// @param cbData struct that holds the request parameters
void
flatMapReadCallback(CassFuture* fut, void* cbData)
{
    CassandraBackend::ReadCallbackData& requestParams =
        *static_cast<CassandraBackend::ReadCallbackData*>(cbData);
    auto func = [](auto& params) { params.backend.read(params); };
    CassandraAsyncResult asyncResult{requestParams, fut, func};
    if (asyncResult.timedOut())
        requestParams.result.transaction = {0};
    CassandraResult& result = asyncResult.getResult();

    if (!!result)
    {
        requestParams.result = {
            result.getBytes(), result.getBytes(), result.getUInt32()};
    }
}

// Process the result of an asynchronous read. Retry on error
// @param fut cassandra future associated with the read
// @param cbData struct that holds the request parameters
void
flatMapReadObjectCallback(CassFuture* fut, void* cbData)
{
    CassandraBackend::ReadObjectCallbackData& requestParams =
        *static_cast<CassandraBackend::ReadObjectCallbackData*>(cbData);
    auto func = [](auto& params) { params.backend.readObject(params); };
    CassandraAsyncResult asyncResult{requestParams, fut, func};
    if (asyncResult.timedOut())
        requestParams.result = {0};
    CassandraResult& result = asyncResult.getResult();

    if (!!result)
    {
        requestParams.result = result.getBytes();
    }
}

std::optional<LedgerRange>
CassandraBackend::fetchLedgerRange() const
{
    BOOST_LOG_TRIVIAL(trace) << "Fetching from cassandra";
    CassandraStatement statement{selectLedgerRange_};
    CassandraResult result = executeSyncRead(statement);
    if (!result)
    {
        BOOST_LOG_TRIVIAL(error) << __func__ << " - no rows";
        return {};
    }
    LedgerRange range;
    range.maxSequence = range.minSequence = result.getUInt32();
    if (result.nextRow())
    {
        range.maxSequence = result.getUInt32();
    }
    if (range.minSequence > range.maxSequence)
    {
        std::swap(range.minSequence, range.maxSequence);
    }
    return range;
}
std::vector<TransactionAndMetadata>
CassandraBackend::fetchAllTransactionsInLedger(uint32_t ledgerSequence) const
{
    CassandraStatement statement{selectAllTransactionsInLedger_};
    statement.bindInt(ledgerSequence);
    CassandraResult result = executeSyncRead(statement);
    if (!result)
    {
        BOOST_LOG_TRIVIAL(error) << __func__ << " - no rows";
        return {};
    }
    std::vector<TransactionAndMetadata> txns;
    do
    {
        txns.push_back(
            {result.getBytes(), result.getBytes(), result.getUInt32()});
    } while (result.nextRow());
    return txns;
}
std::vector<ripple::uint256>
CassandraBackend::fetchAllTransactionHashesInLedger(
    uint32_t ledgerSequence) const
{
    CassandraStatement statement{selectAllTransactionHashesInLedger_};
    statement.bindInt(ledgerSequence);
    CassandraResult result = executeSyncRead(statement);
    if (!result)
    {
        BOOST_LOG_TRIVIAL(error) << __func__ << " - no rows";
        return {};
    }
    std::vector<ripple::uint256> hashes;
    do
    {
        hashes.push_back(result.getUInt256());
    } while (result.nextRow());
    return hashes;
}

LedgerPage
CassandraBackend::fetchLedgerPage2(
    std::optional<ripple::uint256> const& cursor,
    std::uint32_t ledgerSequence,
    std::uint32_t limit) const
{
    BOOST_LOG_TRIVIAL(trace) << __func__;
    std::optional<ripple::uint256> currentCursor = cursor;
    std::vector<LedgerObject> objects;
    uint32_t curLimit = limit;
    while (objects.size() < limit)
    {
        CassandraStatement statement{selectLedgerPage_};

        int64_t intCursor = INT64_MIN;
        if (currentCursor)
        {
            auto token = getToken(currentCursor->data());
            if (token)
                intCursor = *token;
        }
        BOOST_LOG_TRIVIAL(debug)
            << __func__ << " - cursor = " << std::to_string(intCursor)
            << " , sequence = " << std::to_string(ledgerSequence)
            << ", - limit = " << std::to_string(limit);
        statement.bindInt(intCursor);
        statement.bindInt(ledgerSequence);
        statement.bindUInt(curLimit);

        CassandraResult result = executeSyncRead(statement);

        if (!!result)
        {
            BOOST_LOG_TRIVIAL(debug)
                << __func__ << " - got keys - size = " << result.numRows();

            size_t prevSize = objects.size();
            do
            {
                std::vector<unsigned char> object = result.getBytes();
                if (object.size())
                {
                    objects.push_back({result.getUInt256(), std::move(object)});
                }
            } while (result.nextRow());
            size_t prevBatchSize = objects.size() - prevSize;
            BOOST_LOG_TRIVIAL(debug)
                << __func__ << " - added to objects. size = " << objects.size();
            if (result.numRows() < curLimit)
            {
                currentCursor = {};
                break;
            }
            if (objects.size() < limit)
            {
                curLimit = 2048;
            }
            assert(objects.size());
            currentCursor = objects[objects.size() - 1].key;
        }
    }
    if (objects.size())
        return {objects, currentCursor};

    return {{}, {}};
}

struct ReadDiffCallbackData
{
    CassandraBackend const& backend;
    uint32_t sequence;
    std::vector<LedgerObject>& result;
    std::condition_variable& cv;

    std::atomic_uint32_t& numFinished;
    size_t batchSize;

    ReadDiffCallbackData(
        CassandraBackend const& backend,
        uint32_t sequence,
        std::vector<LedgerObject>& result,
        std::condition_variable& cv,
        std::atomic_uint32_t& numFinished,
        size_t batchSize)
        : backend(backend)
        , sequence(sequence)
        , result(result)
        , cv(cv)
        , numFinished(numFinished)
        , batchSize(batchSize)
    {
    }
};

void
flatMapReadDiffCallback(CassFuture* fut, void* cbData);
void
readDiff(ReadDiffCallbackData& data)
{
    CassandraStatement statement{
        data.backend.getSelectLedgerDiffPreparedStatement()};
    statement.bindInt(data.sequence);

    data.backend.executeAsyncRead(statement, flatMapReadDiffCallback, data);
}
// Process the result of an asynchronous read. Retry on error
// @param fut cassandra future associated with the read
// @param cbData struct that holds the request parameters
void
flatMapReadDiffCallback(CassFuture* fut, void* cbData)
{
    ReadDiffCallbackData& requestParams =
        *static_cast<ReadDiffCallbackData*>(cbData);
    auto func = [](auto& params) { readDiff(params); };
    CassandraAsyncResult asyncResult{requestParams, fut, func, true};
    CassandraResult& result = asyncResult.getResult();

    if (!!result)
    {
        do
        {
            requestParams.result.push_back(
                {result.getUInt256(), result.getBytes()});
        } while (result.nextRow());
    }
}
std::map<uint32_t, std::vector<LedgerObject>>
CassandraBackend::fetchLedgerDiffs(std::vector<uint32_t> const& sequences) const
{
    std::atomic_uint32_t numFinished = 0;
    std::condition_variable cv;
    std::mutex mtx;
    std::map<uint32_t, std::vector<LedgerObject>> results;
    std::vector<std::shared_ptr<ReadDiffCallbackData>> cbs;
    cbs.reserve(sequences.size());
    for (std::size_t i = 0; i < sequences.size(); ++i)
    {
        cbs.push_back(std::make_shared<ReadDiffCallbackData>(
            *this,
            sequences[i],
            results[sequences[i]],
            cv,
            numFinished,
            sequences.size()));
        readDiff(*cbs[i]);
    }
    assert(results.size() == cbs.size());

    std::unique_lock<std::mutex> lck(mtx);
    cv.wait(lck, [&numFinished, &sequences]() {
        return numFinished == sequences.size();
    });

    return results;
}

std::vector<LedgerObject>
CassandraBackend::fetchLedgerDiff(uint32_t ledgerSequence) const
{
    CassandraStatement statement{selectLedgerDiff_};
    statement.bindInt(ledgerSequence);

    auto start = std::chrono::system_clock::now();
    CassandraResult result = executeSyncRead(statement);

    auto mid = std::chrono::system_clock::now();
    if (!result)
        return {};
    std::vector<LedgerObject> objects;
    do
    {
        objects.push_back({result.getUInt256(), result.getBytes()});
    } while (result.nextRow());
    auto end = std::chrono::system_clock::now();
    BOOST_LOG_TRIVIAL(debug)
        << __func__ << " Fetched diff. Fetch time = "
        << std::to_string((mid - start).count() / 1000000000.0)
        << " . total time = "
        << std::to_string((end - start).count() / 1000000000.0);
    return objects;
}
LedgerPage
CassandraBackend::fetchLedgerPage(
    std::optional<ripple::uint256> const& cursor,
    std::uint32_t ledgerSequence,
    std::uint32_t limit) const
{
    auto index = getIndexOfSeq(ledgerSequence);
    if (!index)
        return {};
    LedgerPage page;
    if (cursor)
        BOOST_LOG_TRIVIAL(debug)
            << __func__ << " - Cursor = " << ripple::strHex(*cursor);
    BOOST_LOG_TRIVIAL(debug)
        << __func__ << " ledgerSequence = " << std::to_string(ledgerSequence)
        << " index = " << std::to_string(*index);
    CassandraStatement statement{selectKeys_};
    statement.bindInt(*index);
    if (cursor)
        statement.bindBytes(*cursor);
    else
    {
        ripple::uint256 zero;
        statement.bindBytes(zero);
    }
    statement.bindUInt(limit);
    CassandraResult result = executeSyncRead(statement);
    BOOST_LOG_TRIVIAL(debug) << __func__ << " Using base ledger. Got keys";
    if (!!result)
    {
        BOOST_LOG_TRIVIAL(debug)
            << __func__ << " - got keys - size = " << result.numRows();
        std::vector<ripple::uint256> keys;

        do
        {
            keys.push_back(result.getUInt256());
        } while (result.nextRow());
        BOOST_LOG_TRIVIAL(debug) << __func__ << " Using base ledger. Read keys";
        auto objects = fetchLedgerObjects(keys, ledgerSequence);
        BOOST_LOG_TRIVIAL(debug)
            << __func__ << " Using base ledger. Got objects";
        if (objects.size() != keys.size())
            throw std::runtime_error("Mismatch in size of objects and keys");
        if (keys.size() == limit)
            page.cursor = keys[keys.size() - 1];

        if (cursor)
            BOOST_LOG_TRIVIAL(debug)
                << __func__ << " Cursor = " << ripple::strHex(*page.cursor);

        for (size_t i = 0; i < objects.size(); ++i)
        {
            auto& obj = objects[i];
            auto& key = keys[i];
            if (obj.size())
            {
                page.objects.push_back({std::move(key), std::move(obj)});
            }
        }
        return page;
    }
    return {{}, {}};
}
std::vector<Blob>
CassandraBackend::fetchLedgerObjects(
    std::vector<ripple::uint256> const& keys,
    uint32_t sequence) const
{
    std::size_t const numKeys = keys.size();
    BOOST_LOG_TRIVIAL(trace)
        << "Fetching " << numKeys << " records from Cassandra";
    std::atomic_uint32_t numFinished = 0;
    std::condition_variable cv;
    std::mutex mtx;
    std::vector<Blob> results{numKeys};
    std::vector<std::shared_ptr<ReadObjectCallbackData>> cbs;
    cbs.reserve(numKeys);
    for (std::size_t i = 0; i < keys.size(); ++i)
    {
        cbs.push_back(std::make_shared<ReadObjectCallbackData>(
            *this, keys[i], sequence, results[i], cv, numFinished, numKeys));
        readObject(*cbs[i]);
    }
    assert(results.size() == cbs.size());

    std::unique_lock<std::mutex> lck(mtx);
    cv.wait(lck, [&numFinished, &numKeys]() { return numFinished == numKeys; });
    for (auto const& res : results)
    {
        if (res.size() == 1 && res[0] == 0)
            throw DatabaseTimeout();
    }

    BOOST_LOG_TRIVIAL(trace)
        << "Fetched " << numKeys << " records from Cassandra";
    return results;
}
std::pair<std::vector<LedgerObject>, std::optional<ripple::uint256>>
CassandraBackend::fetchBookOffers(
    ripple::uint256 const& book,
    uint32_t sequence,
    std::uint32_t limit,
    std::optional<ripple::uint256> const& cursor) const
{
    CassandraStatement statement{selectBook_};
<<<<<<< HEAD

    auto rng = fetchLedgerRange();
    
    if(!rng)
        return {{},{}};

    std::vector<ripple::uint256> keys;
    uint32_t upper = sequence;
    auto lastPage = rng->maxSequence - (rng->maxSequence % 256);

    if (lastPage < sequence) {
        keys = indexer_.getCurrentOffers(book);
    }
    else if (sequence != rng->minSequence)
    {
        upper = (sequence >> 8) << 8;
        if (upper != sequence)
            upper += (1 << 8);
    
        statement.bindBytes(book.data(), 24);
        statement.bindInt(upper);
=======
    statement.bindBytes(book);
    auto index = getIndexOfSeq(sequence);
    if (!index)
        return {};
    BOOST_LOG_TRIVIAL(info) << __func__ << " index = " << std::to_string(*index)
                            << " book = " << ripple::strHex(book);
    statement.bindInt(*index);
    if (cursor)
        statement.bindBytes(*cursor);
    else
    {
        ripple::uint256 zero = {};
        statement.bindBytes(zero);
    }
    statement.bindUInt(limit);
    CassandraResult result = executeSyncRead(statement);
>>>>>>> c0612e74

        BOOST_LOG_TRIVIAL(info) << __func__ << " upper = " << std::to_string(upper)
                                << " book = " << ripple::strHex(std::string((char*)book.data(), 24));

        if (cursor)
        {
            auto object = fetchLedgerObject(*cursor, sequence);

            if(!object)
                return {{}, {}};

            ripple::SerialIter it{object->data(), object->size()};
            ripple::SLE offer{it, *cursor};
            ripple::uint256 bookDir = offer.getFieldH256(ripple::sfBookDirectory);

            statement.bindBytes(bookDir.data() + 24, 8);
            statement.bindBytes(*cursor);
        }
        else
        {
            ripple::uint256 zero = beast::zero;
            statement.bindBytes(zero.data(), 8);
            statement.bindBytes(zero);
        }

        // statement.bindUInt(limit);
        CassandraResult result = executeSyncRead(statement);

        BOOST_LOG_TRIVIAL(debug) << __func__ << " - got keys";
        if (!result)
        {
            std::cout << "could not sync read" << std::endl;
            return {{}, {}};
        }

        do
        {
            auto index = result.getBytesTuple().second;
            keys.push_back(ripple::uint256::fromVoid(index.data()));
        } while (result.nextRow());
    }

    BOOST_LOG_TRIVIAL(debug)
        << __func__ << " - populated keys. num keys = " << keys.size();

    std::cout << keys.size() << std::endl;
    if (!keys.size())
        return {{}, {}};

    std::vector<LedgerObject> results;
    std::vector<Blob> objs = fetchLedgerObjects(keys, sequence);
    for (size_t i = 0; i < objs.size(); ++i)
    {
        if (objs[i].size() != 0)
        {
            if (results.size() == limit)
                return {results, keys[i]}; 

            results.push_back({keys[i], objs[i]});
        }
    }

    return {results, {}}; 
}
struct WriteBookCallbackData
{
    CassandraBackend const& backend;
    ripple::uint256 book;
    ripple::uint256 offerKey;
    uint32_t ledgerSequence;
    std::condition_variable& cv;
    std::atomic_uint32_t& numRemaining;
    std::mutex& mtx;
    uint32_t currentRetries = 0;
    WriteBookCallbackData(
        CassandraBackend const& backend,
        ripple::uint256 const& book,
        ripple::uint256 const& offerKey,
        uint32_t ledgerSequence,
        std::condition_variable& cv,
        std::mutex& mtx,
        std::atomic_uint32_t& numRemaining)
        : backend(backend)
        , book(book)
        , offerKey(offerKey)
        , ledgerSequence(ledgerSequence)
        , cv(cv)
        , mtx(mtx)
        , numRemaining(numRemaining)

    {
    }
};
void
writeBookCallback(CassFuture* fut, void* cbData);
void
writeBook2(WriteBookCallbackData& cb)
{
    CassandraStatement statement{cb.backend.getInsertBookPreparedStatement()};
    statement.bindBytes(cb.book.data(), 24);
    statement.bindInt(cb.ledgerSequence);
    statement.bindBytes(cb.book.data()+24, 8);
    statement.bindBytes(cb.offerKey);
    // Passing isRetry as true bypasses incrementing numOutstanding
    cb.backend.executeAsyncWrite(statement, writeBookCallback, cb, true);
}
void
writeBookCallback(CassFuture* fut, void* cbData)
{
    WriteBookCallbackData& requestParams =
        *static_cast<WriteBookCallbackData*>(cbData);

    CassandraBackend const& backend = requestParams.backend;
    auto rc = cass_future_error_code(fut);
    if (rc != CASS_OK)
    {
        BOOST_LOG_TRIVIAL(error)
            << "ERROR!!! Cassandra insert key error: " << rc << ", "
            << cass_error_desc(rc) << ", retrying ";
        // exponential backoff with a max wait of 2^10 ms (about 1 second)
        auto wait = std::chrono::milliseconds(
            lround(std::pow(2, std::min(10u, requestParams.currentRetries))));
        ++requestParams.currentRetries;
        std::shared_ptr<boost::asio::steady_timer> timer =
            std::make_shared<boost::asio::steady_timer>(
                backend.getIOContext(),
                std::chrono::steady_clock::now() + wait);
        timer->async_wait(
            [timer, &requestParams](const boost::system::error_code& error) {
                writeBook2(requestParams);
            });
    }
    else
    {
        BOOST_LOG_TRIVIAL(trace) << __func__ << "Finished a write request";
        {
            std::lock_guard lck(requestParams.mtx);
            --requestParams.numRemaining;
            requestParams.cv.notify_one();
        }
    }
}

struct WriteKeyCallbackData
{
    CassandraBackend const& backend;
    ripple::uint256 key;
    uint32_t ledgerSequence;
    std::condition_variable& cv;
    std::atomic_uint32_t& numRemaining;
    std::mutex& mtx;
    uint32_t currentRetries = 0;
    WriteKeyCallbackData(
        CassandraBackend const& backend,
        ripple::uint256 const& key,
        uint32_t ledgerSequence,
        std::condition_variable& cv,
        std::mutex& mtx,
        std::atomic_uint32_t& numRemaining)
        : backend(backend)
        , key(key)
        , ledgerSequence(ledgerSequence)
        , cv(cv)
        , mtx(mtx)
        , numRemaining(numRemaining)

    {
    }
};
void
writeKeyCallback(CassFuture* fut, void* cbData);
void
writeKey(WriteKeyCallbackData& cb)
{
    CassandraStatement statement{cb.backend.getInsertKeyPreparedStatement()};
    statement.bindInt(cb.ledgerSequence);
    statement.bindBytes(cb.key);
    // Passing isRetry as true bypasses incrementing numOutstanding
    cb.backend.executeAsyncWrite(statement, writeKeyCallback, cb, true);
}
void
writeKeyCallback(CassFuture* fut, void* cbData)
{
    WriteKeyCallbackData& requestParams =
        *static_cast<WriteKeyCallbackData*>(cbData);

    CassandraBackend const& backend = requestParams.backend;
    auto rc = cass_future_error_code(fut);
    if (rc != CASS_OK)
    {
        BOOST_LOG_TRIVIAL(error)
            << "ERROR!!! Cassandra insert key error: " << rc << ", "
            << cass_error_desc(rc) << ", retrying ";
        // exponential backoff with a max wait of 2^10 ms (about 1 second)
        auto wait = std::chrono::milliseconds(
            lround(std::pow(2, std::min(10u, requestParams.currentRetries))));
        ++requestParams.currentRetries;
        std::shared_ptr<boost::asio::steady_timer> timer =
            std::make_shared<boost::asio::steady_timer>(
                backend.getIOContext(),
                std::chrono::steady_clock::now() + wait);
        timer->async_wait(
            [timer, &requestParams](const boost::system::error_code& error) {
                writeKey(requestParams);
            });
    }
    else
    {
        BOOST_LOG_TRIVIAL(trace) << __func__ << "Finished a write request";
        {
            std::lock_guard lck(requestParams.mtx);
            --requestParams.numRemaining;
            requestParams.cv.notify_one();
        }
    }
}

bool
CassandraBackend::writeKeys(
    std::unordered_set<ripple::uint256> const& keys,
    uint32_t ledgerSequence) const
{
    BOOST_LOG_TRIVIAL(info)
        << __func__ << " Ledger = " << std::to_string(ledgerSequence)
        << " . num keys = " << std::to_string(keys.size());
    std::atomic_uint32_t numRemaining = keys.size();
    std::condition_variable cv;
    std::mutex mtx;
    std::vector<std::shared_ptr<WriteKeyCallbackData>> cbs;
    cbs.reserve(keys.size());
    uint32_t concurrentLimit = maxRequestsOutstanding;
    uint32_t numSubmitted = 0;
    for (auto& key : keys)
    {
        cbs.push_back(std::make_shared<WriteKeyCallbackData>(
            *this, key, ledgerSequence, cv, mtx, numRemaining));
        writeKey(*cbs.back());
        ++numSubmitted;
        BOOST_LOG_TRIVIAL(trace) << __func__ << "Submitted a write request";
        std::unique_lock<std::mutex> lck(mtx);
        BOOST_LOG_TRIVIAL(trace) << __func__ << "Got the mutex";
        cv.wait(lck, [&numRemaining, numSubmitted, concurrentLimit, &keys]() {
            BOOST_LOG_TRIVIAL(trace) << std::to_string(numSubmitted) << " "
                                     << std::to_string(numRemaining) << " "
                                     << std::to_string(keys.size()) << " "
                                     << std::to_string(concurrentLimit);
            // keys.size() - i is number submitted. keys.size() -
            // numRemaining is number completed Difference is num
            // outstanding
            return (numSubmitted - (keys.size() - numRemaining)) <
                concurrentLimit;
        });
        if (numSubmitted % 100000 == 0)
            BOOST_LOG_TRIVIAL(info)
                << __func__ << " Submitted " << std::to_string(numSubmitted)
                << " write requests. Completed "
                << (keys.size() - numRemaining);
    }

    std::unique_lock<std::mutex> lck(mtx);
    cv.wait(lck, [&numRemaining]() { return numRemaining == 0; });
    return true;
}

bool
CassandraBackend::writeBooks(
    std::unordered_map<
        ripple::uint256,
        std::unordered_set<ripple::uint256>> const& books,
    uint32_t ledgerSequence) const
{
    BOOST_LOG_TRIVIAL(info)
        << __func__ << " Ledger = " << std::to_string(ledgerSequence)
        << " . num books = " << std::to_string(books.size());
    std::condition_variable cv;
    std::mutex mtx;
    std::vector<std::shared_ptr<WriteBookCallbackData>> cbs;
    uint32_t concurrentLimit = maxRequestsOutstanding / 2;
    std::atomic_uint32_t numOutstanding = 0;
    size_t count = 0;
    auto start = std::chrono::system_clock::now();
    for (auto& book : books)
    {
        for (auto& offer : book.second)
        {
            ++numOutstanding;
            ++count;
            cbs.push_back(std::make_shared<WriteBookCallbackData>(
                *this,
                book.first,
                offer,
                ledgerSequence,
                cv,
                mtx,
                numOutstanding));
            writeBook2(*cbs.back());
            BOOST_LOG_TRIVIAL(trace) << __func__ << "Submitted a write request";
            std::unique_lock<std::mutex> lck(mtx);
            BOOST_LOG_TRIVIAL(trace) << __func__ << "Got the mutex";
            cv.wait(lck, [&numOutstanding, concurrentLimit]() {
                return numOutstanding < concurrentLimit;
            });
        }
    }
    BOOST_LOG_TRIVIAL(info) << __func__
                            << "Submitted all book writes. Waiting for them to "
                               "finish. num submitted = "
                            << std::to_string(count);
    std::unique_lock<std::mutex> lck(mtx);
    cv.wait(lck, [&numOutstanding]() { return numOutstanding == 0; });
    BOOST_LOG_TRIVIAL(info) << __func__ << "Finished writing books";
    return true;
}
bool
CassandraBackend::isIndexed(uint32_t ledgerSequence) const
{
    return false;
    /*
    auto rng = fetchLedgerRange();
    if (!rng)
        return false;
    if (ledgerSequence != rng->minSequence &&
        ledgerSequence != (ledgerSequence >> indexerShift_ << indexerShift_))
        ledgerSequence = ((ledgerSequence >> indexerShift_) << indexerShift_) +
            (1 << indexerShift_);
    CassandraStatement statement{selectKeys_};
    statement.bindInt(ledgerSequence);
    ripple::uint256 zero;
    statement.bindBytes(zero);
    statement.bindUInt(1);
    CassandraResult result = executeSyncRead(statement);
    return !!result;
    */
}

std::optional<uint32_t>
CassandraBackend::getNextToIndex() const
{
    return {};
    /*
    auto rng = fetchLedgerRange();
    if (!rng)
        return {};
    uint32_t cur = rng->minSequence;
    while (isIndexed(cur))
    {
        cur = ((cur >> indexerShift_) << indexerShift_) + (1 << indexerShift_);
    }
    return cur;
    */
}

bool
CassandraBackend::runIndexer(uint32_t ledgerSequence) const
{
    return false;
    /*
    auto start = std::chrono::system_clock::now();
    constexpr uint32_t limit = 2048;
    std::unordered_set<ripple::uint256> keys;
    std::unordered_map<ripple::uint256, ripple::uint256> offers;
    std::unordered_map<ripple::uint256, std::unordered_set<ripple::uint256>>
        books;
    std::optional<ripple::uint256> cursor;
    size_t numOffers = 0;
    uint32_t base = ledgerSequence;
    auto rng = fetchLedgerRange();
    if (base != rng->minSequence)
    {
        base = (base >> indexerShift_) << indexerShift_;
        base -= (1 << indexerShift_);
        if (base < rng->minSequence)
            base = rng->minSequence;
    }
    BOOST_LOG_TRIVIAL(info)
        << __func__ << " base = " << std::to_string(base)
        << " next to index = " << std::to_string(ledgerSequence);
    while (true)
    {
        try
        {
            auto [objects, curCursor] = fetchLedgerPage(cursor, base, limit);
            BOOST_LOG_TRIVIAL(debug) << __func__ << " fetched a page";
            cursor = curCursor;
            for (auto& obj : objects)
            {
                if (isOffer(obj.blob))
                {
                    auto bookDir = getBook(obj.blob);
                    books[bookDir].insert(obj.key);
                    offers[obj.key] = bookDir;
                    ++numOffers;
                }
                keys.insert(std::move(obj.key));
                if (keys.size() % 100000 == 0)
                    BOOST_LOG_TRIVIAL(info)
                        << __func__ << " Fetched "
                        << std::to_string(keys.size()) << "keys";
            }
            if (!cursor)
                break;
        }
        catch (DatabaseTimeout const& e)
        {
            BOOST_LOG_TRIVIAL(warning)
                << __func__ << " Database timeout fetching keys";
            std::this_thread::sleep_for(std::chrono::seconds(2));
        }
    }
    auto mid = std::chrono::system_clock::now();
    BOOST_LOG_TRIVIAL(info)
        << __func__ << "Fetched all keys from ledger " << std::to_string(base)
        << " . num keys = " << keys.size() << " num books = " << books.size()
        << " num offers = " << numOffers << " . Took "
        << (mid - start).count() / 1000000000.0;
    if (base == ledgerSequence)
    {
        BOOST_LOG_TRIVIAL(info) << __func__ << "Writing keys";
        writeKeys(keys, ledgerSequence);
        writeBooks(books, ledgerSequence, numOffers);
        auto end = std::chrono::system_clock::now();
        BOOST_LOG_TRIVIAL(info)
            << __func__ << "Wrote all keys from ledger "
            << std::to_string(ledgerSequence) << " . num keys = " << keys.size()
            << " . Took " << (end - mid).count() / 1000000000.0
            << ". Entire operation took "
            << (end - start).count() / 1000000000.0;
    }
    else
    {
        writeBooks(books, base, numOffers);
        BOOST_LOG_TRIVIAL(info)
            << __func__ << "Wrote books. Skipping writing keys";
    }

    uint32_t prevLedgerSequence = base;
    uint32_t nextLedgerSequence =
        ((prevLedgerSequence >> indexerShift_) << indexerShift_);
    BOOST_LOG_TRIVIAL(info)
        << __func__ << " next base = " << std::to_string(nextLedgerSequence);
    nextLedgerSequence += (1 << indexerShift_);
    BOOST_LOG_TRIVIAL(info)
        << __func__ << " next = " << std::to_string(nextLedgerSequence);
    while (true)
    {
        BOOST_LOG_TRIVIAL(info)
            << __func__ << " Processing diffs. nextLedger = "
            << std::to_string(nextLedgerSequence);
        auto rng = fetchLedgerRange();
        if (rng->maxSequence < nextLedgerSequence)
            break;
        start = std::chrono::system_clock::now();
        for (size_t i = prevLedgerSequence; i <= nextLedgerSequence; i += 256)
        {
            auto start2 = std::chrono::system_clock::now();
            std::unordered_map<
                ripple::uint256,
                std::unordered_set<ripple::uint256>>
                booksDeleted;
            size_t numOffersDeleted = 0;
            // Get the diff and update keys
            std::vector<LedgerObject> objs;
            std::vector<uint32_t> sequences(256, 0);
            std::iota(sequences.begin(), sequences.end(), i + 1);

            auto diffs = fetchLedgerDiffs(sequences);
            for (auto const& diff : diffs)
            {
                for (auto const& obj : diff.second)
                {
                    // remove deleted keys
                    if (obj.blob.size() == 0)
                    {
                        keys.erase(obj.key);
                        if (offers.count(obj.key) > 0)
                        {
                            auto book = offers[obj.key];
                            if (booksDeleted[book].insert(obj.key).second)
                                ++numOffersDeleted;
                            offers.erase(obj.key);
                        }
                    }
                    else
                    {
                        // insert other keys. keys is a set, so this is a
                        // noop if obj.key is already in keys
                        keys.insert(obj.key);
                        // if the object is an offer, add to books
                        if (isOffer(obj.blob))
                        {
                            auto book = getBook(obj.blob);
                            if (books[book].insert(obj.key).second)
                                ++numOffers;
                            offers[obj.key] = book;
                        }
                    }
                }
            }
            if (sequences.back() % 256 != 0)
            {
                BOOST_LOG_TRIVIAL(error)
                    << __func__
                    << " back : " << std::to_string(sequences.back())
                    << " front : " << std::to_string(sequences.front())
                    << " size : " << std::to_string(sequences.size());
                throw std::runtime_error(
                    "Last sequence is not divisible by 256");
            }

            for (auto& book : booksDeleted)
            {
                for (auto& offerKey : book.second)
                {
                    if (books[book.first].erase(offerKey))
                        --numOffers;
                }
            }
            writeBooks(books, sequences.back(), numOffers);
            writeBooks(booksDeleted, sequences.back(), numOffersDeleted);
            auto mid = std::chrono::system_clock::now();
            BOOST_LOG_TRIVIAL(info) << __func__ << " Fetched 256 diffs. Took "
                                    << (mid - start2).count() / 1000000000.0;
        }
        auto end = std::chrono::system_clock::now();
        BOOST_LOG_TRIVIAL(info)
            << __func__ << "Fetched all from diffs "
            << std::to_string(nextLedgerSequence)
            << " shift width = " << std::to_string(indexerShift_)
            << ". num keys = " << keys.size() << " . Took "
            << (end - start).count() / 1000000000.0
            << " prev ledger = " << std::to_string(prevLedgerSequence);
        writeKeys(keys, nextLedgerSequence);
        prevLedgerSequence = nextLedgerSequence;
        nextLedgerSequence = prevLedgerSequence + (1 << indexerShift_);
    }
    return true;
*/
}
bool
CassandraBackend::doOnlineDelete(uint32_t minLedgerToKeep) const
{
    throw std::runtime_error("doOnlineDelete : unimplemented");
    return false;
}

void
CassandraBackend::open(bool readOnly)
{
    std::cout << config_ << std::endl;
    auto getString = [this](std::string const& field) -> std::string {
        if (config_.contains(field))
        {
            auto jsonStr = config_[field].as_string();
            return {jsonStr.c_str(), jsonStr.size()};
        }
        return {""};
    };
    if (open_)
    {
        assert(false);
        BOOST_LOG_TRIVIAL(error) << "database is already open";
        return;
    }

    std::lock_guard<std::mutex> lock(mutex_);
    CassCluster* cluster = cass_cluster_new();
    if (!cluster)
        throw std::runtime_error("nodestore:: Failed to create CassCluster");

    std::string secureConnectBundle = getString("secure_connect_bundle");

    if (!secureConnectBundle.empty())
    {
        /* Setup driver to connect to the cloud using the secure connection
         * bundle */
        if (cass_cluster_set_cloud_secure_connection_bundle(
                cluster, secureConnectBundle.c_str()) != CASS_OK)
        {
            BOOST_LOG_TRIVIAL(error) << "Unable to configure cloud using the "
                                        "secure connection bundle: "
                                     << secureConnectBundle;
            throw std::runtime_error(
                "nodestore: Failed to connect using secure connection "
                "bundle");
            return;
        }
    }
    else
    {
        std::string contact_points = getString("contact_points");
        if (contact_points.empty())
        {
            throw std::runtime_error(
                "nodestore: Missing contact_points in Cassandra config");
        }
        CassError rc =
            cass_cluster_set_contact_points(cluster, contact_points.c_str());
        if (rc != CASS_OK)
        {
            std::stringstream ss;
            ss << "nodestore: Error setting Cassandra contact_points: "
               << contact_points << ", result: " << rc << ", "
               << cass_error_desc(rc);

            throw std::runtime_error(ss.str());
        }

        int port = config_.contains("port") ? config_["port"].as_int64() : 0;
        if (port)
        {
            rc = cass_cluster_set_port(cluster, port);
            if (rc != CASS_OK)
            {
                std::stringstream ss;
                ss << "nodestore: Error setting Cassandra port: " << port
                   << ", result: " << rc << ", " << cass_error_desc(rc);

                throw std::runtime_error(ss.str());
            }
        }
    }
    cass_cluster_set_token_aware_routing(cluster, cass_true);
    CassError rc =
        cass_cluster_set_protocol_version(cluster, CASS_PROTOCOL_VERSION_V4);
    if (rc != CASS_OK)
    {
        std::stringstream ss;
        ss << "nodestore: Error setting cassandra protocol version: "
           << ", result: " << rc << ", " << cass_error_desc(rc);

        throw std::runtime_error(ss.str());
    }

    std::string username = getString("username");
    if (username.size())
    {
        BOOST_LOG_TRIVIAL(debug)
            << "user = " << username.c_str()
            << " password = " << getString("password").c_str();
        cass_cluster_set_credentials(
            cluster, username.c_str(), getString("password").c_str());
    }
    int threads = config_.contains("threads")
        ? config_["threads"].as_int64()
        : std::thread::hardware_concurrency();

    rc = cass_cluster_set_num_threads_io(cluster, threads);
    if (rc != CASS_OK)
    {
        std::stringstream ss;
        ss << "nodestore: Error setting Cassandra io threads to " << threads
           << ", result: " << rc << ", " << cass_error_desc(rc);
        throw std::runtime_error(ss.str());
    }

    cass_cluster_set_request_timeout(cluster, 10000);

    rc = cass_cluster_set_queue_size_io(
        cluster,
        maxRequestsOutstanding);  // This number needs to scale w/ the
                                  // number of request per sec
    if (rc != CASS_OK)
    {
        std::stringstream ss;
        ss << "nodestore: Error setting Cassandra max core connections per "
              "host"
           << ", result: " << rc << ", " << cass_error_desc(rc);
        BOOST_LOG_TRIVIAL(error) << ss.str();
        throw std::runtime_error(ss.str());
    }

    std::string certfile = getString("certfile");
    if (certfile.size())
    {
        std::ifstream fileStream(
            boost::filesystem::path(certfile).string(), std::ios::in);
        if (!fileStream)
        {
            std::stringstream ss;
            ss << "opening config file " << certfile;
            throw std::system_error(errno, std::generic_category(), ss.str());
        }
        std::string cert(
            std::istreambuf_iterator<char>{fileStream},
            std::istreambuf_iterator<char>{});
        if (fileStream.bad())
        {
            std::stringstream ss;
            ss << "reading config file " << certfile;
            throw std::system_error(errno, std::generic_category(), ss.str());
        }

        CassSsl* context = cass_ssl_new();
        cass_ssl_set_verify_flags(context, CASS_SSL_VERIFY_NONE);
        rc = cass_ssl_add_trusted_cert(context, cert.c_str());
        if (rc != CASS_OK)
        {
            std::stringstream ss;
            ss << "nodestore: Error setting Cassandra ssl context: " << rc
               << ", " << cass_error_desc(rc);
            throw std::runtime_error(ss.str());
        }

        cass_cluster_set_ssl(cluster, context);
        cass_ssl_free(context);
    }

    std::string keyspace = getString("keyspace");
    if (keyspace.empty())
    {
        throw std::runtime_error(
            "nodestore: Missing keyspace in Cassandra config");
    }

    std::string tablePrefix = getString("table_prefix");
    if (tablePrefix.empty())
    {
        BOOST_LOG_TRIVIAL(warning) << "Table prefix is empty";
    }

    cass_cluster_set_connect_timeout(cluster, 10000);

    auto executeSimpleStatement = [this](std::string const& query) {
        CassStatement* statement = makeStatement(query.c_str(), 0);
        CassFuture* fut = cass_session_execute(session_.get(), statement);
        CassError rc = cass_future_error_code(fut);
        cass_future_free(fut);
        cass_statement_free(statement);
        if (rc != CASS_OK && rc != CASS_ERROR_SERVER_INVALID_QUERY)
        {
            std::stringstream ss;
            ss << "nodestore: Error executing simple statement: " << rc << ", "
               << cass_error_desc(rc) << " - " << query;
            BOOST_LOG_TRIVIAL(error) << ss.str();
            return false;
        }
        return true;
    };
    CassStatement* statement;
    CassFuture* fut;
    bool setupSessionAndTable = false;
    while (!setupSessionAndTable)
    {
        std::this_thread::sleep_for(std::chrono::seconds(1));
        session_.reset(cass_session_new());
        assert(session_);

        fut = cass_session_connect_keyspace(
            session_.get(), cluster, keyspace.c_str());
        rc = cass_future_error_code(fut);
        cass_future_free(fut);
        if (rc != CASS_OK)
        {
            std::stringstream ss;
            ss << "nodestore: Error connecting Cassandra session keyspace: "
               << rc << ", " << cass_error_desc(rc);
            BOOST_LOG_TRIVIAL(error) << ss.str();
            continue;
        }

        std::stringstream query;
        query << "CREATE TABLE IF NOT EXISTS " << tablePrefix << "objects"
              << " ( key blob, sequence bigint, object blob, PRIMARY "
                 "KEY(key, "
                 "sequence)) WITH CLUSTERING ORDER BY (sequence DESC)";
        if (!executeSimpleStatement(query.str()))
            continue;

        query.str("");
        query << "SELECT * FROM " << tablePrefix << "objects"
              << " LIMIT 1";
        if (!executeSimpleStatement(query.str()))
            continue;

        query.str("");
        query << "CREATE INDEX ON " << tablePrefix << "objects(sequence)";
        if (!executeSimpleStatement(query.str()))
            continue;

        query.str("");
        query << "SELECT * FROM " << tablePrefix << "objects WHERE sequence=1"
              << " LIMIT 1";
        if (!executeSimpleStatement(query.str()))
            continue;

        query.str("");
        query << "CREATE TABLE IF NOT EXISTS " << tablePrefix << "transactions"
              << " ( hash blob PRIMARY KEY, ledger_sequence bigint, "
                 "transaction "
                 "blob, metadata blob)";
        if (!executeSimpleStatement(query.str()))
            continue;

        query.str("");
        query << "SELECT * FROM " << tablePrefix << "transactions"
              << " LIMIT 1";
        if (!executeSimpleStatement(query.str()))
            continue;

        query.str("");
        query << "CREATE INDEX ON " << tablePrefix
              << "transactions(ledger_sequence)";
        if (!executeSimpleStatement(query.str()))
            continue;
        query.str("");
        query << "SELECT * FROM " << tablePrefix
              << "transactions WHERE ledger_sequence = 1"
              << " LIMIT 1";
        if (!executeSimpleStatement(query.str()))
            continue;

        query.str("");
        query << "CREATE TABLE IF NOT EXISTS " << tablePrefix << "keys"
              << " ( sequence bigint, key blob, PRIMARY KEY "
                 "(sequence, key))";
        if (!executeSimpleStatement(query.str()))
            continue;

        query.str("");
        query << "SELECT * FROM " << tablePrefix << "keys"
              << " LIMIT 1";
        if (!executeSimpleStatement(query.str()))
            continue;

        query.str("");
        query << "CREATE TABLE IF NOT EXISTS " << tablePrefix << "books2"
              << " ( book blob, sequence bigint, quality_key tuple<blob, blob>, PRIMARY KEY "
                 "((book, sequence), quality_key)) WITH CLUSTERING ORDER BY (quality_key "
                 "ASC)";
        if (!executeSimpleStatement(query.str()))
            continue;
        query.str("");
        query << "SELECT * FROM " << tablePrefix << "books2"
              << " LIMIT 1";
        if (!executeSimpleStatement(query.str()))
            continue;
        query.str("");
        query << "CREATE TABLE IF NOT EXISTS " << tablePrefix << "account_tx"
              << " ( account blob, seq_idx tuple<bigint, bigint>, "
                 " hash blob, "
                 "PRIMARY KEY "
                 "(account, seq_idx)) WITH "
                 "CLUSTERING ORDER BY (seq_idx desc)";
        if (!executeSimpleStatement(query.str()))
            continue;

        query.str("");
        query << "SELECT * FROM " << tablePrefix << "account_tx"
              << " LIMIT 1";
        if (!executeSimpleStatement(query.str()))
            continue;

        query.str("");
        query << "CREATE TABLE IF NOT EXISTS " << tablePrefix << "ledgers"
              << " ( sequence bigint PRIMARY KEY, header blob )";
        if (!executeSimpleStatement(query.str()))
            continue;

        query.str("");
        query << "SELECT * FROM " << tablePrefix << "ledgers"
              << " LIMIT 1";
        if (!executeSimpleStatement(query.str()))
            continue;

        query.str("");
        query << "CREATE TABLE IF NOT EXISTS " << tablePrefix << "ledger_hashes"
              << " (hash blob PRIMARY KEY, sequence bigint)";
        if (!executeSimpleStatement(query.str()))
            continue;

        query.str("");
        query << "SELECT * FROM " << tablePrefix << "ledger_hashes"
              << " LIMIT 1";
        if (!executeSimpleStatement(query.str()))
            continue;

        query.str("");
        query << "CREATE TABLE IF NOT EXISTS " << tablePrefix << "ledger_range"
              << " (is_latest boolean PRIMARY KEY, sequence bigint)";
        if (!executeSimpleStatement(query.str()))
            continue;

        query.str("");
        query << "SELECT * FROM " << tablePrefix << "ledger_range"
              << " LIMIT 1";
        if (!executeSimpleStatement(query.str()))
            continue;
        setupSessionAndTable = true;
    }

    cass_cluster_free(cluster);

    bool setupPreparedStatements = false;
    while (!setupPreparedStatements)
    {
        std::this_thread::sleep_for(std::chrono::seconds(1));
        std::stringstream query;
        query << "INSERT INTO " << tablePrefix << "objects"
              << " (key, sequence, object) VALUES (?, ?, ?)";
        if (!insertObject_.prepareStatement(query, session_.get()))
            continue;

        query.str("");
        query << "INSERT INTO " << tablePrefix << "transactions"
              << " (hash, ledger_sequence, transaction, metadata) VALUES "
                 "(?, ?, "
                 "?, ?)";
        if (!insertTransaction_.prepareStatement(query, session_.get()))
            continue;

        query.str("");
        query << "INSERT INTO " << tablePrefix << "keys"
              << " (sequence, key) VALUES (?, ?)";
        if (!insertKey_.prepareStatement(query, session_.get()))
            continue;

        query.str("");
        query << "INSERT INTO " << tablePrefix << "books2"
              << " (book, sequence, quality_key) VALUES (?, ?, (?, ?))";
        if (!insertBook2_.prepareStatement(query, session_.get()))
            continue;
        query.str("");

        query.str("");
        query << "SELECT key FROM " << tablePrefix << "keys"
              << " WHERE sequence = ? AND key > ? ORDER BY key ASC LIMIT ?";
        if (!selectKeys_.prepareStatement(query, session_.get()))
            continue;

        query.str("");
        query << "SELECT object, sequence FROM " << tablePrefix << "objects"
              << " WHERE key = ? AND sequence <= ? ORDER BY sequence DESC "
                 "LIMIT 1";

        if (!selectObject_.prepareStatement(query, session_.get()))
            continue;

        query.str("");
        query << "SELECT transaction, metadata, ledger_sequence FROM "
              << tablePrefix << "transactions"
              << " WHERE hash = ?";
        if (!selectTransaction_.prepareStatement(query, session_.get()))
            continue;

        query.str("");
        query << "SELECT transaction, metadata, ledger_sequence FROM "
              << tablePrefix << "transactions"
              << " WHERE ledger_sequence = ?";
        if (!selectAllTransactionsInLedger_.prepareStatement(
                query, session_.get()))
            continue;
        query.str("");
        query << "SELECT hash FROM " << tablePrefix << "transactions"
              << " WHERE ledger_sequence = ?";
        if (!selectAllTransactionHashesInLedger_.prepareStatement(
                query, session_.get()))
            continue;

        query.str("");
        query << "SELECT key FROM " << tablePrefix << "objects "
              << " WHERE TOKEN(key) >= ? and sequence <= ? "
              << " PER PARTITION LIMIT 1 LIMIT ?"
              << " ALLOW FILTERING";
        if (!selectLedgerPageKeys_.prepareStatement(query, session_.get()))
            continue;

        query.str("");
        query << "SELECT object,key FROM " << tablePrefix << "objects "
              << " WHERE TOKEN(key) >= ? and sequence <= ? "
              << " PER PARTITION LIMIT 1 LIMIT ? ALLOW FILTERING";

        if (!selectLedgerPage_.prepareStatement(query, session_.get()))
            continue;

        /*
        query.str("");
        query << "SELECT filterempty(key,object) FROM " << tablePrefix <<
        "objects "
              << " WHERE TOKEN(key) >= ? and sequence <= ?"
              << " PER PARTITION LIMIT 1 LIMIT ?"
              << " ALLOW FILTERING";
        if (!upperBound2_.prepareStatement(query, session_.get()))
            continue;
    */
        query.str("");
        query << "SELECT TOKEN(key) FROM " << tablePrefix << "objects "
              << " WHERE key = ? LIMIT 1";

        if (!getToken_.prepareStatement(query, session_.get()))
            continue;

        query.str("");
        query << "SELECT quality_key FROM " << tablePrefix << "books2 "
              << " WHERE book = ? AND sequence = ?"
              << " AND quality_key >= (?, ?)"
                 " ORDER BY quality_key ASC";
        if (!selectBook_.prepareStatement(query, session_.get()))
            continue;

        query.str("");
        query << " INSERT INTO " << tablePrefix << "account_tx"
              << " (account, seq_idx, hash) "
              << " VALUES (?,?,?)";
        if (!insertAccountTx_.prepareStatement(query, session_.get()))
            continue;

        query.str("");
        query << " SELECT hash,seq_idx FROM " << tablePrefix << "account_tx"
              << " WHERE account = ? "
              << " AND seq_idx < ? LIMIT ?";
        if (!selectAccountTx_.prepareStatement(query, session_.get()))
            continue;

        query.str("");
        query << " INSERT INTO " << tablePrefix << "ledgers "
              << " (sequence, header) VALUES(?,?)";
        if (!insertLedgerHeader_.prepareStatement(query, session_.get()))
            continue;

        query.str("");
        query << " INSERT INTO " << tablePrefix << "ledger_hashes"
              << " (hash, sequence) VALUES(?,?)";
        if (!insertLedgerHash_.prepareStatement(query, session_.get()))
            continue;

        query.str("");
        query << " update " << tablePrefix << "ledger_range"
              << " set sequence = ? where is_latest = ? if sequence in "
                 "(?,null)";
        if (!updateLedgerRange_.prepareStatement(query, session_.get()))
            continue;

        query.str("");
        query << " select header from " << tablePrefix
              << "ledgers where sequence = ?";
        if (!selectLedgerBySeq_.prepareStatement(query, session_.get()))
            continue;

        query.str("");
        query << " select sequence from " << tablePrefix
              << "ledger_range where is_latest = true";
        if (!selectLatestLedger_.prepareStatement(query, session_.get()))
            continue;

        query.str("");
        query << " SELECT sequence FROM " << tablePrefix
              << "ledger_range WHERE "
              << " is_latest IN (true, false)";
        if (!selectLedgerRange_.prepareStatement(query, session_.get()))
            continue;
        query.str("");
        query << " SELECT key,object FROM " << tablePrefix
              << "objects WHERE sequence = ?";
        if (!selectLedgerDiff_.prepareStatement(query, session_.get()))
            continue;

        setupPreparedStatements = true;
    }

    /*
    while (true)
    {
        std::this_thread::sleep_for(std::chrono::seconds(1));
        if (!fetchLatestLedgerSequence())
        {
            std::stringstream query;
            query << "TRUNCATE TABLE " << tablePrefix << "ledger_range";
            if (!executeSimpleStatement(query.str()))
                continue;
            query.str("");
            query << "TRUNCATE TABLE " << tablePrefix << "ledgers";
            if (!executeSimpleStatement(query.str()))
                continue;
            query.str("");
            query << "TRUNCATE TABLE " << tablePrefix << "ledger_hashes";
            if (!executeSimpleStatement(query.str()))
                continue;
            query.str("");
            query << "TRUNCATE TABLE " << tablePrefix << "objects";
            if (!executeSimpleStatement(query.str()))
                continue;
            query.str("");
            query << "TRUNCATE TABLE " << tablePrefix << "transactions";
            if (!executeSimpleStatement(query.str()))
                continue;
            query.str("");
            query << "TRUNCATE TABLE " << tablePrefix << "account_tx";
            if (!executeSimpleStatement(query.str()))
                continue;
            query.str("");
        }
        break;
    }
    */

    if (config_.contains("max_requests_outstanding"))
    {
        maxRequestsOutstanding = config_["max_requests_outstanding"].as_int64();
    }
<<<<<<< HEAD
    // if (config_.contains("run_indexer"))
    // {
    //     if (config_["run_indexer"].as_bool())
    //     {
    //         if (config_.contains("indexer_shift"))
    //         {
    //             indexerShift_ = config_["indexer_shift"].as_int64();
    //         }
    //         indexer_ = std::thread{[this]() {
    //             auto seq = getNextToIndex();
    //             if (seq)
    //             {
    //                 BOOST_LOG_TRIVIAL(info)
    //                     << "Running indexer. Ledger = " << std::to_string(*seq);
    //                 runIndexer(*seq);
    //                 BOOST_LOG_TRIVIAL(info) << "Ran indexer";
    //             }
    //         }};
    //     }
    // }
=======
    /*
    if (config_.contains("run_indexer"))
    {
        if (config_["run_indexer"].as_bool())
        {
            if (config_.contains("indexer_shift"))
            {
                indexerShift_ = config_["indexer_shift"].as_int64();
            }
            indexer_ = std::thread{[this]() {
                auto seq = getNextToIndex();
                if (seq)
                {
                    BOOST_LOG_TRIVIAL(info)
                        << "Running indexer. Ledger = " << std::to_string(*seq);
                    runIndexer(*seq);
                    BOOST_LOG_TRIVIAL(info) << "Ran indexer";
                }
            }};
        }
    }
    */
>>>>>>> c0612e74

    work_.emplace(ioContext_);
    ioThread_ = std::thread{[this]() { ioContext_.run(); }};
    open_ = true;

    BOOST_LOG_TRIVIAL(info) << "Opened database successfully";
}  // namespace Backend
}  // namespace Backend<|MERGE_RESOLUTION|>--- conflicted
+++ resolved
@@ -573,7 +573,6 @@
     std::optional<ripple::uint256> const& cursor) const
 {
     CassandraStatement statement{selectBook_};
-<<<<<<< HEAD
 
     auto rng = fetchLedgerRange();
     
@@ -584,10 +583,7 @@
     uint32_t upper = sequence;
     auto lastPage = rng->maxSequence - (rng->maxSequence % 256);
 
-    if (lastPage < sequence) {
-        keys = indexer_.getCurrentOffers(book);
-    }
-    else if (sequence != rng->minSequence)
+    if (sequence != rng->minSequence)
     {
         upper = (sequence >> 8) << 8;
         if (upper != sequence)
@@ -595,24 +591,6 @@
     
         statement.bindBytes(book.data(), 24);
         statement.bindInt(upper);
-=======
-    statement.bindBytes(book);
-    auto index = getIndexOfSeq(sequence);
-    if (!index)
-        return {};
-    BOOST_LOG_TRIVIAL(info) << __func__ << " index = " << std::to_string(*index)
-                            << " book = " << ripple::strHex(book);
-    statement.bindInt(*index);
-    if (cursor)
-        statement.bindBytes(*cursor);
-    else
-    {
-        ripple::uint256 zero = {};
-        statement.bindBytes(zero);
-    }
-    statement.bindUInt(limit);
-    CassandraResult result = executeSyncRead(statement);
->>>>>>> c0612e74
 
         BOOST_LOG_TRIVIAL(info) << __func__ << " upper = " << std::to_string(upper)
                                 << " book = " << ripple::strHex(std::string((char*)book.data(), 24));
@@ -1712,28 +1690,6 @@
     {
         maxRequestsOutstanding = config_["max_requests_outstanding"].as_int64();
     }
-<<<<<<< HEAD
-    // if (config_.contains("run_indexer"))
-    // {
-    //     if (config_["run_indexer"].as_bool())
-    //     {
-    //         if (config_.contains("indexer_shift"))
-    //         {
-    //             indexerShift_ = config_["indexer_shift"].as_int64();
-    //         }
-    //         indexer_ = std::thread{[this]() {
-    //             auto seq = getNextToIndex();
-    //             if (seq)
-    //             {
-    //                 BOOST_LOG_TRIVIAL(info)
-    //                     << "Running indexer. Ledger = " << std::to_string(*seq);
-    //                 runIndexer(*seq);
-    //                 BOOST_LOG_TRIVIAL(info) << "Ran indexer";
-    //             }
-    //         }};
-    //     }
-    // }
-=======
     /*
     if (config_.contains("run_indexer"))
     {
@@ -1756,7 +1712,6 @@
         }
     }
     */
->>>>>>> c0612e74
 
     work_.emplace(ioContext_);
     ioThread_ = std::thread{[this]() { ioContext_.run(); }};
