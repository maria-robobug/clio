--- conflicted
+++ resolved
@@ -659,12 +659,6 @@
     std::optional<boost::asio::io_context::work> work_;
     std::thread ioThread_;
 
-<<<<<<< HEAD
-    // std::thread indexer_;
-    uint32_t indexerShift_ = 16;
-
-=======
->>>>>>> c0612e74
     // maximum number of concurrent in flight requests. New requests will wait
     // for earlier requests to finish if this limit is exceeded
     uint32_t maxRequestsOutstanding = 10000;
@@ -724,11 +718,6 @@
             std::lock_guard<std::mutex> lock(mutex_);
             work_.reset();
             ioThread_.join();
-<<<<<<< HEAD
-            // if (indexer_.joinable())
-            //     indexer_.join();
-=======
->>>>>>> c0612e74
         }
         open_ = false;
     }
