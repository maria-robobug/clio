--- conflicted
+++ resolved
@@ -1027,51 +1027,6 @@
         std::uint32_t limit,
         std::optional<ripple::uint256> const& cursor) const override;
 
-    std::pair<std::vector<LedgerObject>, std::optional<ripple::uint256>>
-    fetchBookOffers2(
-        ripple::uint256 const& book,
-        uint32_t sequence,
-        std::uint32_t limit,
-        std::optional<ripple::uint256> const& cursor) const
-    {
-        CassandraStatement statement{getBook_};
-        statement.bindBytes(book);
-        statement.bindInt(sequence);
-        statement.bindInt(sequence);
-        if (cursor)
-            statement.bindBytes(*cursor);
-        else
-        {
-            ripple::uint256 zero = {};
-            statement.bindBytes(zero);
-        }
-        statement.bindUInt(limit);
-        CassandraResult result = executeSyncRead(statement);
-
-        BOOST_LOG_TRIVIAL(debug) << __func__ << " - got keys";
-        std::vector<ripple::uint256> keys;
-        if (!result)
-            return {{}, {}};
-        do
-        {
-            keys.push_back(result.getUInt256());
-        } while (result.nextRow());
-
-        BOOST_LOG_TRIVIAL(debug)
-            << __func__ << " - populated keys. num keys = " << keys.size();
-        if (keys.size())
-        {
-            std::vector<LedgerObject> results;
-            std::vector<Blob> objs = fetchLedgerObjects(keys, sequence);
-            for (size_t i = 0; i < objs.size(); ++i)
-            {
-                results.push_back({keys[i], objs[i]});
-            }
-            return {results, results[results.size() - 1].key};
-        }
-
-        return {{}, {}};
-    }
     bool
     canFetchBatch()
     {
@@ -1268,58 +1223,6 @@
         }
     }
 
-<<<<<<< HEAD
-    /*
-    void
-    writeDeletedKey(WriteCallbackData& data, bool isRetry) const
-    {
-        CassandraStatement statement{insertKey_};
-        statement.bindBytes(data.key);
-        statement.bindInt(data.createdSequence);
-        statement.bindInt(data.sequence);
-        executeAsyncWrite(statement, flatMapWriteKeyCallback, data, isRetry);
-    }
-
-    void
-    writeKey(WriteCallbackData& data, bool isRetry) const
-    {
-        if (data.isCreated)
-        {
-            CassandraStatement statement{insertKey_};
-            statement.bindBytes(data.key);
-            statement.bindInt(data.sequence);
-            statement.bindInt(INT64_MAX);
-
-            executeAsyncWrite(
-                statement, flatMapWriteKeyCallback, data, isRetry);
-        }
-        else if (data.isDeleted)
-        {
-            CassandraStatement statement{getCreated_};
-
-            executeAsyncWrite(
-                statement, flatMapGetCreatedCallback, data, isRetry);
-        }
-    }
-    */
-
-    // void
-    // writeBook(WriteCallbackData& data, bool isRetry) const
-    // {
-    //     assert(data.isCreated or data.isDeleted);
-    //     assert(data.book);
-    //     CassandraStatement statement{
-    //         (data.isCreated ? insertBook_ : deleteBook_)};
-    //     statement.bindBytes(*data.book);
-    //     statement.bindBytes(data.key);
-    //     statement.bindInt(data.sequence);
-    //     if (data.isCreated)
-    //         statement.bindInt(INT64_MAX);
-    //     executeAsyncWrite(statement, flatMapWriteBookCallback, data, isRetry);
-    // }
-
-=======
->>>>>>> 20b80591
     void
     doWriteLedgerObject(
         std::string&& key,
