//------------------------------------------------------------------------------
/*
    This file is part of rippled: https://github.com/ripple/rippled
    Copyright (c) 2020 Ripple Labs Inc.

    Permission to use, copy, modify, and/or distribute this software for any
    purpose  with  or without fee is hereby granted, provided that the above
    copyright notice and this permission notice appear in all copies.

    THE  SOFTWARE IS PROVIDED "AS IS" AND THE AUTHOR DISCLAIMS ALL WARRANTIES
    WITH  REGARD  TO  THIS  SOFTWARE  INCLUDING  ALL  IMPLIED  WARRANTIES  OF
    MERCHANTABILITY  AND  FITNESS. IN NO EVENT SHALL THE AUTHOR BE LIABLE FOR
    ANY  SPECIAL ,  DIRECT, INDIRECT, OR CONSEQUENTIAL DAMAGES OR ANY DAMAGES
    WHATSOEVER  RESULTING  FROM  LOSS  OF USE, DATA OR PROFITS, WHETHER IN AN
    ACTION  OF  CONTRACT, NEGLIGENCE OR OTHER TORTIOUS ACTION, ARISING OUT OF
    OR IN CONNECTION WITH THE USE OR PERFORMANCE OF THIS SOFTWARE.
*/
//==============================================================================

#ifndef RIPPLE_APP_REPORTING_CASSANDRABACKEND_H_INCLUDED
#define RIPPLE_APP_REPORTING_CASSANDRABACKEND_H_INCLUDED

#include <ripple/basics/base_uint.h>
#include <boost/asio.hpp>
#include <boost/filesystem.hpp>
#include <boost/json.hpp>
#include <boost/log/trivial.hpp>
#include <atomic>
#include <cassandra.h>
#include <cstddef>
#include <iostream>
#include <memory>
#include <mutex>
#include <reporting/BackendInterface.h>
#include <reporting/DBHelpers.h>

namespace Backend {

void
flatMapWriteCallback(CassFuture* fut, void* cbData);
void
flatMapWriteKeyCallback(CassFuture* fut, void* cbData);
void
flatMapWriteTransactionCallback(CassFuture* fut, void* cbData);
void
flatMapWriteBookCallback(CassFuture* fut, void* cbData);
void
flatMapWriteAccountTxCallback(CassFuture* fut, void* cbData);
void
flatMapReadCallback(CassFuture* fut, void* cbData);
void
flatMapReadObjectCallback(CassFuture* fut, void* cbData);
void
flatMapGetCreatedCallback(CassFuture* fut, void* cbData);
void
flatMapWriteLedgerHeaderCallback(CassFuture* fut, void* cbData);
void
flatMapWriteLedgerHashCallback(CassFuture* fut, void* cbData);

class CassandraPreparedStatement
{
private:
    CassPrepared const* prepared_ = nullptr;

public:
    CassPrepared const*
    get() const
    {
        return prepared_;
    }

    bool
    prepareStatement(std::stringstream const& query, CassSession* session)
    {
        return prepareStatement(query.str().c_str(), session);
    }

    bool
    prepareStatement(std::string const& query, CassSession* session)
    {
        return prepareStatement(query.c_str(), session);
    }

    bool
    prepareStatement(char const* query, CassSession* session)
    {
        if (!query)
            throw std::runtime_error("prepareStatement: null query");
        if (!session)
            throw std::runtime_error("prepareStatement: null sesssion");
        CassFuture* prepareFuture = cass_session_prepare(session, query);
        /* Wait for the statement to prepare and get the result */
        CassError rc = cass_future_error_code(prepareFuture);
        if (rc == CASS_OK)
        {
            prepared_ = cass_future_get_prepared(prepareFuture);
        }
        else
        {
            std::stringstream ss;
            ss << "nodestore: Error preparing statement : " << rc << ", "
               << cass_error_desc(rc) << ". query : " << query;
            BOOST_LOG_TRIVIAL(error) << ss.str();
        }
        cass_future_free(prepareFuture);
        return rc == CASS_OK;
    }

    ~CassandraPreparedStatement()
    {
        BOOST_LOG_TRIVIAL(trace) << __func__;
        if (prepared_)
        {
            cass_prepared_free(prepared_);
            prepared_ = nullptr;
        }
    }
};

class CassandraStatement
{
    CassStatement* statement_ = nullptr;
    size_t curBindingIndex_ = 0;

public:
    CassandraStatement(CassandraPreparedStatement const& prepared)
    {
        statement_ = cass_prepared_bind(prepared.get());
        cass_statement_set_consistency(statement_, CASS_CONSISTENCY_QUORUM);
    }

    CassStatement*
    get() const
    {
        return statement_;
    }

    void
    bindBoolean(bool val)
    {
        if (!statement_)
            throw std::runtime_error(
                "CassandraStatement::bindBoolean - statement_ is null");
        CassError rc = cass_statement_bind_bool(
            statement_, 1, static_cast<cass_bool_t>(val));
        if (rc != CASS_OK)
        {
            std::stringstream ss;
            ss << "Error binding boolean to statement: " << rc << ", "
               << cass_error_desc(rc);
            BOOST_LOG_TRIVIAL(error) << __func__ << " : " << ss.str();
            throw std::runtime_error(ss.str());
        }
        curBindingIndex_++;
    }

    void
    bindBytes(const char* data, uint32_t size)
    {
        bindBytes((unsigned char*)data, size);
    }

    void
    bindBytes(ripple::uint256 const& data)
    {
        bindBytes(data.data(), data.size());
    }
    void
    bindBytes(ripple::AccountID const& data)
    {
        bindBytes(data.data(), data.size());
    }

    void
    bindBytes(std::string const& data)
    {
        bindBytes(data.data(), data.size());
    }

    void
    bindBytes(void const* key, uint32_t size)
    {
        bindBytes(static_cast<const unsigned char*>(key), size);
    }

    void
    bindBytes(const unsigned char* data, uint32_t size)
    {
        if (!statement_)
            throw std::runtime_error(
                "CassandraStatement::bindBytes - statement_ is null");
        CassError rc = cass_statement_bind_bytes(
            statement_,
            curBindingIndex_,
            static_cast<cass_byte_t const*>(data),
            size);
        if (rc != CASS_OK)
        {
            std::stringstream ss;
            ss << "Error binding bytes to statement: " << rc << ", "
               << cass_error_desc(rc);
            BOOST_LOG_TRIVIAL(error) << __func__ << " : " << ss.str();
            throw std::runtime_error(ss.str());
        }
        curBindingIndex_++;
    }

    void
    bindUInt(uint32_t value)
    {
        if (!statement_)
            throw std::runtime_error(
                "CassandraStatement::bindUInt - statement_ is null");
        BOOST_LOG_TRIVIAL(trace)
            << std::to_string(curBindingIndex_) << " " << std::to_string(value);
        CassError rc =
            cass_statement_bind_int32(statement_, curBindingIndex_, value);
        if (rc != CASS_OK)
        {
            std::stringstream ss;
            ss << "Error binding uint to statement: " << rc << ", "
               << cass_error_desc(rc);
            BOOST_LOG_TRIVIAL(error) << __func__ << " : " << ss.str();
            throw std::runtime_error(ss.str());
        }
        curBindingIndex_++;
    }

    void
    bindInt(uint32_t value)
    {
        bindInt((int64_t)value);
    }

    void
    bindInt(int64_t value)
    {
        if (!statement_)
            throw std::runtime_error(
                "CassandraStatement::bindInt - statement_ is null");
        CassError rc =
            cass_statement_bind_int64(statement_, curBindingIndex_, value);
        if (rc != CASS_OK)
        {
            std::stringstream ss;
            ss << "Error binding int to statement: " << rc << ", "
               << cass_error_desc(rc);
            BOOST_LOG_TRIVIAL(error) << __func__ << " : " << ss.str();
            throw std::runtime_error(ss.str());
        }
        curBindingIndex_++;
    }

    void
    bindIntTuple(uint32_t first, uint32_t second)
    {
        CassTuple* tuple = cass_tuple_new(2);
        CassError rc = cass_tuple_set_int64(tuple, 0, first);
        if (rc != CASS_OK)
        {
            std::stringstream ss;
            ss << "Error binding int to tuple: " << rc << ", "
               << cass_error_desc(rc);
            BOOST_LOG_TRIVIAL(error) << __func__ << " : " << ss.str();
            throw std::runtime_error(ss.str());
        }
        rc = cass_tuple_set_int64(tuple, 1, second);
        if (rc != CASS_OK)
        {
            std::stringstream ss;
            ss << "Error binding int to tuple: " << rc << ", "
               << cass_error_desc(rc);
            BOOST_LOG_TRIVIAL(error) << __func__ << " : " << ss.str();
            throw std::runtime_error(ss.str());
        }
        rc = cass_statement_bind_tuple(statement_, curBindingIndex_, tuple);
        if (rc != CASS_OK)
        {
            std::stringstream ss;
            ss << "Error binding tuple to statement: " << rc << ", "
               << cass_error_desc(rc);
            BOOST_LOG_TRIVIAL(error) << __func__ << " : " << ss.str();
            throw std::runtime_error(ss.str());
        }
        cass_tuple_free(tuple);
        curBindingIndex_++;
    }

    ~CassandraStatement()
    {
        if (statement_)
            cass_statement_free(statement_);
    }
};

class CassandraResult
{
    CassResult const* result_ = nullptr;
    CassRow const* row_ = nullptr;
    CassIterator* iter_ = nullptr;
    size_t curGetIndex_ = 0;

public:
    CassandraResult() : result_(nullptr), row_(nullptr), iter_(nullptr)
    {
    }

    CassandraResult&
    operator=(CassandraResult&& other)
    {
        result_ = other.result_;
        row_ = other.row_;
        iter_ = other.iter_;
        curGetIndex_ = other.curGetIndex_;
        other.result_ = nullptr;
        other.row_ = nullptr;
        other.iter_ = nullptr;
        other.curGetIndex_ = 0;
        return *this;
    }

    CassandraResult(CassandraResult const& other) = delete;
    CassandraResult&
    operator=(CassandraResult const& other) = delete;

    CassandraResult(CassResult const* result) : result_(result)
    {
        if (!result_)
            throw std::runtime_error("CassandraResult - result is null");
        iter_ = cass_iterator_from_result(result_);
        if (cass_iterator_next(iter_))
        {
            row_ = cass_iterator_get_row(iter_);
        }
    }

    bool
    isOk()
    {
        return result_ != nullptr;
    }

    bool
    hasResult()
    {
        return row_ != nullptr;
    }

    bool
    operator!()
    {
        return !hasResult();
    }

    size_t
    numRows()
    {
        return cass_result_row_count(result_);
    }

    bool
    nextRow()
    {
        curGetIndex_ = 0;
        if (cass_iterator_next(iter_))
        {
            row_ = cass_iterator_get_row(iter_);
            return true;
        }
        row_ = nullptr;
        return false;
    }

    std::vector<unsigned char>
    getBytes()
    {
        if (!row_)
            throw std::runtime_error("CassandraResult::getBytes - no result");
        cass_byte_t const* buf;
        std::size_t bufSize;
        CassError rc = cass_value_get_bytes(
            cass_row_get_column(row_, curGetIndex_), &buf, &bufSize);
        if (rc != CASS_OK)
        {
            std::stringstream msg;
            msg << "CassandraResult::getBytes - error getting value: " << rc
                << ", " << cass_error_desc(rc);
            BOOST_LOG_TRIVIAL(error) << msg.str();
            throw std::runtime_error(msg.str());
        }
        curGetIndex_++;
        return {buf, buf + bufSize};
    }
    /*
    uint32_t
    getNumBytes()
    {
        if (!row_)
            throw std::runtime_error("CassandraResult::getBytes - no result");
        cass_byte_t const* buf;
        std::size_t bufSize;
        CassError rc = cass_value_get_bytes(
            cass_row_get_column(row_, curGetIndex_), &buf, &bufSize);
        if (rc != CASS_OK)
        {
            std::stringstream msg;
            msg << "CassandraResult::getBytes - error getting value: " << rc
                << ", " << cass_error_desc(rc);
            BOOST_LOG_TRIVIAL(error) << msg.str();
            throw std::runtime_error(msg.str());
        }
        return bufSize;
    }*/

    ripple::uint256
    getUInt256()
    {
        if (!row_)
            throw std::runtime_error("CassandraResult::uint256 - no result");
        cass_byte_t const* buf;
        std::size_t bufSize;
        CassError rc = cass_value_get_bytes(
            cass_row_get_column(row_, curGetIndex_), &buf, &bufSize);
        if (rc != CASS_OK)
        {
            std::stringstream msg;
            msg << "CassandraResult::getuint256 - error getting value: " << rc
                << ", " << cass_error_desc(rc);
            BOOST_LOG_TRIVIAL(error) << msg.str();
            throw std::runtime_error(msg.str());
        }
        curGetIndex_++;
        return ripple::uint256::fromVoid(buf);
    }

    int64_t
    getInt64()
    {
        if (!row_)
            throw std::runtime_error("CassandraResult::getInt64 - no result");
        cass_int64_t val;
        CassError rc =
            cass_value_get_int64(cass_row_get_column(row_, curGetIndex_), &val);
        if (rc != CASS_OK)
        {
            std::stringstream msg;
            msg << "CassandraResult::getInt64 - error getting value: " << rc
                << ", " << cass_error_desc(rc);
            BOOST_LOG_TRIVIAL(error) << msg.str();
            throw std::runtime_error(msg.str());
        }
        ++curGetIndex_;
        return val;
    }

    uint32_t
    getUInt32()
    {
        return (uint32_t)getInt64();
    }

    std::pair<int64_t, int64_t>
    getInt64Tuple()
    {
        if (!row_)
            throw std::runtime_error(
                "CassandraResult::getInt64Tuple - no result");
        CassValue const* tuple = cass_row_get_column(row_, curGetIndex_);
        CassIterator* tupleIter = cass_iterator_from_tuple(tuple);
        if (!cass_iterator_next(tupleIter))
            throw std::runtime_error(
                "CassandraResult::getInt64Tuple - failed to iterate tuple");
        CassValue const* value = cass_iterator_get_value(tupleIter);
        int64_t first;
        cass_value_get_int64(value, &first);
        if (!cass_iterator_next(tupleIter))
            throw std::runtime_error(
                "CassandraResult::getInt64Tuple - failed to iterate tuple");
        value = cass_iterator_get_value(tupleIter);
        int64_t second;
        cass_value_get_int64(value, &second);
        ++curGetIndex_;
        return {first, second};
    }

    std::pair<Blob, Blob>
    getBytesTuple()
    {
        cass_byte_t const* buf;
        std::size_t bufSize;

        if (!row_)
            throw std::runtime_error(
                "CassandraResult::getBytesTuple - no result");
        CassValue const* tuple = cass_row_get_column(row_, curGetIndex_);
        CassIterator* tupleIter = cass_iterator_from_tuple(tuple);
        if (!cass_iterator_next(tupleIter))
            throw std::runtime_error(
                "CassandraResult::getBytesTuple - failed to iterate tuple");
        CassValue const* value = cass_iterator_get_value(tupleIter);
        cass_value_get_bytes(value, &buf, &bufSize);
        Blob first{buf, buf + bufSize};

        if (!cass_iterator_next(tupleIter))
            throw std::runtime_error(
                "CassandraResult::getBytesTuple - failed to iterate tuple");
        value = cass_iterator_get_value(tupleIter);
        cass_value_get_bytes(value, &buf, &bufSize);
        Blob second{buf, buf + bufSize};
        ++curGetIndex_;
        return {first, second};
    }

    ~CassandraResult()
    {
        if (result_ != nullptr)
            cass_result_free(result_);
        if (iter_ != nullptr)
            cass_iterator_free(iter_);
    }
};
inline bool
isTimeout(CassError rc)
{
    if (rc == CASS_ERROR_LIB_NO_HOSTS_AVAILABLE or
        rc == CASS_ERROR_LIB_REQUEST_TIMED_OUT or
        rc == CASS_ERROR_SERVER_UNAVAILABLE or
        rc == CASS_ERROR_SERVER_OVERLOADED or
        rc == CASS_ERROR_SERVER_READ_TIMEOUT)
        return true;
    return false;
}
template <class T, class F>
class CassandraAsyncResult
{
    T& requestParams_;
    CassandraResult result_;
    bool timedOut_ = false;
    bool retryOnTimeout_ = false;

public:
    CassandraAsyncResult(
        T& requestParams,
        CassFuture* fut,
        F retry,
        bool retryOnTimeout = false)
        : requestParams_(requestParams), retryOnTimeout_(retryOnTimeout)
    {
        CassError rc = cass_future_error_code(fut);
        if (rc != CASS_OK)
        {
            // TODO - should we ever be retrying requests? These are reads,
            // and they usually only fail when the db is under heavy load. Seems
            // best to just return an error to the client and have the client
            // try again
            if (isTimeout(rc))
                timedOut_ = true;
            if (!timedOut_ || retryOnTimeout_)
                retry(requestParams_);
        }
        else
        {
            result_ = std::move(CassandraResult(cass_future_get_result(fut)));
        }
    }

    ~CassandraAsyncResult()
    {
        if (result_.isOk() or timedOut_)
        {
            BOOST_LOG_TRIVIAL(trace) << "finished a request";
            size_t batchSize = requestParams_.batchSize;
            if (++(requestParams_.numFinished) == batchSize)
                requestParams_.cv.notify_all();
        }
    }

    CassandraResult&
    getResult()
    {
        return result_;
    }

    bool
    timedOut()
    {
        return timedOut_;
    }
};

class CassandraBackend : public BackendInterface
{
private:
    // convenience function for one-off queries. For normal reads and writes,
    // use the prepared statements insert_ and select_
    CassStatement*
    makeStatement(char const* query, std::size_t params)
    {
        CassStatement* ret = cass_statement_new(query, params);
        CassError rc =
            cass_statement_set_consistency(ret, CASS_CONSISTENCY_QUORUM);
        if (rc != CASS_OK)
        {
            std::stringstream ss;
            ss << "nodestore: Error setting query consistency: " << query
               << ", result: " << rc << ", " << cass_error_desc(rc);
            throw std::runtime_error(ss.str());
        }
        return ret;
    }

    std::atomic<bool> open_{false};

    // mutex used for open() and close()
    std::mutex mutex_;

    std::unique_ptr<CassSession, void (*)(CassSession*)> session_{
        nullptr,
        [](CassSession* session) {
            // Try to disconnect gracefully.
            CassFuture* fut = cass_session_close(session);
            cass_future_wait(fut);
            cass_future_free(fut);
            cass_session_free(session);
        }};

    // Database statements cached server side. Using these is more efficient
    // than making a new statement
    CassandraPreparedStatement insertObject_;
    CassandraPreparedStatement insertTransaction_;
    CassandraPreparedStatement selectTransaction_;
    CassandraPreparedStatement selectAllTransactionsInLedger_;
    CassandraPreparedStatement selectAllTransactionHashesInLedger_;
    CassandraPreparedStatement selectObject_;
    CassandraPreparedStatement selectLedgerPageKeys_;
    CassandraPreparedStatement selectLedgerPage_;
    CassandraPreparedStatement upperBound2_;
    CassandraPreparedStatement getToken_;
    CassandraPreparedStatement insertKey_;
    CassandraPreparedStatement selectKeys_;
    CassandraPreparedStatement getBook_;
    CassandraPreparedStatement selectBook_;
    CassandraPreparedStatement insertBook_;
    CassandraPreparedStatement insertBook2_;
    CassandraPreparedStatement deleteBook_;
    CassandraPreparedStatement insertAccountTx_;
    CassandraPreparedStatement selectAccountTx_;
    CassandraPreparedStatement insertLedgerHeader_;
    CassandraPreparedStatement insertLedgerHash_;
    CassandraPreparedStatement updateLedgerRange_;
    CassandraPreparedStatement updateLedgerHeader_;
    CassandraPreparedStatement selectLedgerBySeq_;
    CassandraPreparedStatement selectLatestLedger_;
    CassandraPreparedStatement selectLedgerRange_;
    CassandraPreparedStatement selectLedgerDiff_;

    // io_context used for exponential backoff for write retries
    mutable boost::asio::io_context ioContext_;
    std::optional<boost::asio::io_context::work> work_;
    std::thread ioThread_;

    // maximum number of concurrent in flight requests. New requests will wait
    // for earlier requests to finish if this limit is exceeded
    uint32_t maxRequestsOutstanding = 10000;
    // we keep this small because the indexer runs in the background, and we
    // don't want the database to be swamped when the indexer is running
    uint32_t indexerMaxRequestsOutstanding = 10;
    mutable std::atomic_uint32_t numRequestsOutstanding_ = 0;

    // mutex and condition_variable to limit the number of concurrent in flight
    // requests
    mutable std::mutex throttleMutex_;
    mutable std::condition_variable throttleCv_;

    // writes are asynchronous. This mutex and condition_variable is used to
    // wait for all writes to finish
    mutable std::mutex syncMutex_;
    mutable std::condition_variable syncCv_;

    boost::json::object config_;

    mutable uint32_t ledgerSequence_ = 0;
    mutable bool isFirstLedger_ = false;

public:
    CassandraBackend(boost::json::object const& config)
        : BackendInterface(config), config_(config)
    {
    }

    ~CassandraBackend() override
    {
        BOOST_LOG_TRIVIAL(info) << __func__;
        if (open_)
            close();
    }

    std::string
    getName()
    {
        return "cassandra";
    }

    bool
    isOpen()
    {
        return open_;
    }

    // Setup all of the necessary components for talking to the database.
    // Create the table if it doesn't exist already
    // @param createIfMissing ignored
    void
    open(bool readOnly) override;

    // Close the connection to the database
    void
    close() override
    {
        {
            std::lock_guard<std::mutex> lock(mutex_);
            work_.reset();
            ioThread_.join();
        }
        open_ = false;
    }
    CassandraPreparedStatement const&
    getInsertKeyPreparedStatement() const
    {
        return insertKey_;
    }
    CassandraPreparedStatement const&
    getInsertBookPreparedStatement() const
    {
        return insertBook2_;
    }

    CassandraPreparedStatement const&
    getSelectLedgerDiffPreparedStatement() const
    {
        return selectLedgerDiff_;
    }

    std::pair<
        std::vector<TransactionAndMetadata>,
        std::optional<AccountTransactionsCursor>>
    fetchAccountTransactions(
        ripple::AccountID const& account,
        std::uint32_t limit,
        std::optional<AccountTransactionsCursor> const& cursor) const override
    {
        BOOST_LOG_TRIVIAL(debug) << "Starting doAccountTx";
        CassandraStatement statement{selectAccountTx_};
        statement.bindBytes(account);
        if (cursor)
            statement.bindIntTuple(
                cursor->ledgerSequence, cursor->transactionIndex);
        else
            statement.bindIntTuple(INT32_MAX, INT32_MAX);
        statement.bindUInt(limit);
        CassandraResult result = executeSyncRead(statement);
        if (!result.hasResult())
        {
            BOOST_LOG_TRIVIAL(debug) << __func__ << " - no rows returned";
            return {{}, {}};
        }

        std::vector<ripple::uint256> hashes;
        size_t numRows = result.numRows();
        bool returnCursor = numRows == limit;
        std::optional<AccountTransactionsCursor> retCursor;

        BOOST_LOG_TRIVIAL(info) << "num_rows = " << std::to_string(numRows);
        do
        {
            hashes.push_back(result.getUInt256());
            --numRows;
            if (numRows == 0 && returnCursor)
            {
                auto [lgrSeq, txnIdx] = result.getInt64Tuple();
                retCursor = {(uint32_t)lgrSeq, (uint32_t)txnIdx};
            }
        } while (result.nextRow());

        BOOST_LOG_TRIVIAL(debug)
            << "doAccountTx - populated hashes. num hashes = " << hashes.size();
        if (hashes.size())
        {
            return {fetchTransactions(hashes), retCursor};
        }
        return {{}, {}};
    }

    struct WriteLedgerHeaderCallbackData
    {
        CassandraBackend const* backend;
        uint32_t sequence;
        std::string header;
        uint32_t currentRetries = 0;

        std::atomic<int> refs = 1;
        WriteLedgerHeaderCallbackData(
            CassandraBackend const* f,
            uint32_t sequence,
            std::string&& header)
            : backend(f), sequence(sequence), header(std::move(header))
        {
        }
    };
    struct WriteLedgerHashCallbackData
    {
        CassandraBackend const* backend;
        ripple::uint256 hash;
        uint32_t sequence;
        uint32_t currentRetries = 0;

        std::atomic<int> refs = 1;
        WriteLedgerHashCallbackData(
            CassandraBackend const* f,
            ripple::uint256 hash,
            uint32_t sequence)
            : backend(f), hash(hash), sequence(sequence)
        {
        }
    };

    bool
    doFinishWrites() const override
    {
        // wait for all other writes to finish
        sync();
        auto rng = fetchLedgerRangeNoThrow();
        if (rng && rng->maxSequence >= ledgerSequence_)
        {
            BOOST_LOG_TRIVIAL(warning)
                << __func__ << " Ledger " << std::to_string(ledgerSequence_)
                << " already written. Returning";
            return false;
        }
        // write range
        if (isFirstLedger_)
        {
            CassandraStatement statement{updateLedgerRange_};
            statement.bindInt(ledgerSequence_);
            statement.bindBoolean(false);
            statement.bindInt(ledgerSequence_);
            executeSyncWrite(statement);
        }
        CassandraStatement statement{updateLedgerRange_};
        statement.bindInt(ledgerSequence_);
        statement.bindBoolean(true);
        statement.bindInt(ledgerSequence_ - 1);
        if (!executeSyncUpdate(statement))
        {
            BOOST_LOG_TRIVIAL(warning)
                << __func__ << " Update failed for ledger "
                << std::to_string(ledgerSequence_) << ". Returning";
            return false;
        }
        BOOST_LOG_TRIVIAL(debug) << __func__ << " Committed ledger "
                                 << std::to_string(ledgerSequence_);
        return true;
    }
    void
    writeLedger(
        ripple::LedgerInfo const& ledgerInfo,
        std::string&& header,
        bool isFirst = false) const override
    {
        WriteLedgerHeaderCallbackData* headerCb =
            new WriteLedgerHeaderCallbackData(
                this, ledgerInfo.seq, std::move(header));
        WriteLedgerHashCallbackData* hashCb = new WriteLedgerHashCallbackData(
            this, ledgerInfo.hash, ledgerInfo.seq);
        writeLedgerHeader(*headerCb, false);
        writeLedgerHash(*hashCb, false);
        ledgerSequence_ = ledgerInfo.seq;
        isFirstLedger_ = isFirst;
    }
    void
    writeLedgerHash(WriteLedgerHashCallbackData& cb, bool isRetry) const
    {
        CassandraStatement statement{insertLedgerHash_};
        statement.bindBytes(cb.hash);
        statement.bindInt(cb.sequence);
        executeAsyncWrite(
            statement, flatMapWriteLedgerHashCallback, cb, isRetry);
    }

    void
    writeLedgerHeader(WriteLedgerHeaderCallbackData& cb, bool isRetry) const
    {
        CassandraStatement statement{insertLedgerHeader_};
        statement.bindInt(cb.sequence);
        statement.bindBytes(cb.header);
        executeAsyncWrite(
            statement, flatMapWriteLedgerHeaderCallback, cb, isRetry);
    }

    std::optional<uint32_t>
    fetchLatestLedgerSequence() const override
    {
        BOOST_LOG_TRIVIAL(trace) << __func__;
        CassandraStatement statement{selectLatestLedger_};
        CassandraResult result = executeSyncRead(statement);
        if (!result.hasResult())
        {
            BOOST_LOG_TRIVIAL(error)
                << "CassandraBackend::fetchLatestLedgerSequence - no rows";
            return {};
        }
        return result.getUInt32();
    }

    std::optional<ripple::LedgerInfo>
    fetchLedgerBySequence(uint32_t sequence) const override
    {
        BOOST_LOG_TRIVIAL(trace) << __func__;
        CassandraStatement statement{selectLedgerBySeq_};
        statement.bindInt(sequence);
        CassandraResult result = executeSyncRead(statement);

        if (!result)
        {
            BOOST_LOG_TRIVIAL(error) << __func__ << " - no rows";
            return {};
        }
        std::vector<unsigned char> header = result.getBytes();
        return deserializeHeader(ripple::makeSlice(header));
    }
    std::optional<LedgerRange>
    fetchLedgerRange() const override;

    std::vector<TransactionAndMetadata>
    fetchAllTransactionsInLedger(uint32_t ledgerSequence) const override;

    std::vector<ripple::uint256>
    fetchAllTransactionHashesInLedger(uint32_t ledgerSequence) const override;

    // Synchronously fetch the object with key key and store the result in
    // pno
    // @param key the key of the object
    // @param pno object in which to store the result
    // @return result status of query
    std::optional<Blob>
    fetchLedgerObject(ripple::uint256 const& key, uint32_t sequence)
        const override
    {
        BOOST_LOG_TRIVIAL(trace) << "Fetching from cassandra";
        CassandraStatement statement{selectObject_};
        statement.bindBytes(key);
        statement.bindInt(sequence);
        CassandraResult result = executeSyncRead(statement);
        if (!result)
        {
            BOOST_LOG_TRIVIAL(error) << __func__ << " - no rows";
            return {};
        }
        return result.getBytes();
    }

    std::optional<int64_t>
    getToken(void const* key) const
    {
        BOOST_LOG_TRIVIAL(trace) << "Fetching from cassandra";
        CassandraStatement statement{getToken_};
        statement.bindBytes(key, 32);
        CassandraResult result = executeSyncRead(statement);
        if (!result)
        {
            BOOST_LOG_TRIVIAL(error) << __func__ << " - no rows";
            return {};
        }
        int64_t token = result.getInt64();
        if (token == INT64_MAX)
            return {};
        else
            return token + 1;
    }

    std::optional<TransactionAndMetadata>
    fetchTransaction(ripple::uint256 const& hash) const override
    {
        BOOST_LOG_TRIVIAL(trace) << __func__;
        CassandraStatement statement{selectTransaction_};
        statement.bindBytes(hash);
        CassandraResult result = executeSyncRead(statement);
        if (!result)
        {
            BOOST_LOG_TRIVIAL(error) << __func__ << " - no rows";
            return {};
        }
        return {{result.getBytes(), result.getBytes(), result.getUInt32()}};
    }
    LedgerPage
    fetchLedgerPage(
        std::optional<ripple::uint256> const& cursor,
        std::uint32_t ledgerSequence,
        std::uint32_t limit) const override;
    std::vector<LedgerObject>
    fetchLedgerDiff(uint32_t ledgerSequence) const;
    std::map<uint32_t, std::vector<LedgerObject>>
    fetchLedgerDiffs(std::vector<uint32_t> const& sequences) const;

    bool
    runIndexer(uint32_t ledgerSequence) const;
    bool
    isIndexed(uint32_t ledgerSequence) const;

    std::optional<uint32_t>
    getNextToIndex() const;

    bool
    writeKeys(
        std::unordered_set<ripple::uint256> const& keys,
<<<<<<< HEAD
        uint32_t ledgerSequence) const override;
=======
        uint32_t ledgerSequence,
        bool isAsync = false) const;
>>>>>>> f32af6bb
    bool
    writeBooks(
        std::unordered_map<
            ripple::uint256,
            std::unordered_set<ripple::uint256>> const& books,
        uint32_t ledgerSequence,
        bool isAsync = false) const override;
    BookOffersPage
    fetchBookOffers(
        ripple::uint256 const& book,
        uint32_t sequence,
        std::uint32_t limit,
        std::optional<ripple::uint256> const& cursor) const override;

    bool
    canFetchBatch()
    {
        return true;
    }

    struct ReadCallbackData
    {
        CassandraBackend const& backend;
        ripple::uint256 const& hash;
        TransactionAndMetadata& result;
        std::condition_variable& cv;

        std::atomic_uint32_t& numFinished;
        size_t batchSize;

        ReadCallbackData(
            CassandraBackend const& backend,
            ripple::uint256 const& hash,
            TransactionAndMetadata& result,
            std::condition_variable& cv,
            std::atomic_uint32_t& numFinished,
            size_t batchSize)
            : backend(backend)
            , hash(hash)
            , result(result)
            , cv(cv)
            , numFinished(numFinished)
            , batchSize(batchSize)
        {
        }

        ReadCallbackData(ReadCallbackData const& other) = default;
    };

    std::vector<TransactionAndMetadata>
    fetchTransactions(std::vector<ripple::uint256> const& hashes) const override
    {
        std::size_t const numHashes = hashes.size();
        BOOST_LOG_TRIVIAL(debug)
            << "Fetching " << numHashes << " transactions from Cassandra";
        std::atomic_uint32_t numFinished = 0;
        std::condition_variable cv;
        std::mutex mtx;
        std::vector<TransactionAndMetadata> results{numHashes};
        std::vector<std::shared_ptr<ReadCallbackData>> cbs;
        cbs.reserve(numHashes);
        for (std::size_t i = 0; i < hashes.size(); ++i)
        {
            cbs.push_back(std::make_shared<ReadCallbackData>(
                *this, hashes[i], results[i], cv, numFinished, numHashes));
            read(*cbs[i]);
        }
        assert(results.size() == cbs.size());

        std::unique_lock<std::mutex> lck(mtx);
        cv.wait(lck, [&numFinished, &numHashes]() {
            return numFinished == numHashes;
        });
        for (auto const& res : results)
        {
            if (res.transaction.size() == 1 && res.transaction[0] == 0)
                throw DatabaseTimeout();
        }

        BOOST_LOG_TRIVIAL(debug)
            << "Fetched " << numHashes << " transactions from Cassandra";
        return results;
    }

    void
    read(ReadCallbackData& data) const
    {
        CassandraStatement statement{selectTransaction_};
        statement.bindBytes(data.hash);
        executeAsyncRead(statement, flatMapReadCallback, data);
    }

    struct ReadObjectCallbackData
    {
        CassandraBackend const& backend;
        ripple::uint256 const& key;
        uint32_t sequence;
        Blob& result;
        std::condition_variable& cv;

        std::atomic_uint32_t& numFinished;
        size_t batchSize;

        ReadObjectCallbackData(
            CassandraBackend const& backend,
            ripple::uint256 const& key,
            uint32_t sequence,
            Blob& result,
            std::condition_variable& cv,
            std::atomic_uint32_t& numFinished,
            size_t batchSize)
            : backend(backend)
            , key(key)
            , sequence(sequence)
            , result(result)
            , cv(cv)
            , numFinished(numFinished)
            , batchSize(batchSize)
        {
        }

        ReadObjectCallbackData(ReadObjectCallbackData const& other) = default;
    };

    void
    readObject(ReadObjectCallbackData& data) const
    {
        CassandraStatement statement{selectObject_};
        statement.bindBytes(data.key);
        statement.bindInt(data.sequence);

        executeAsyncRead(statement, flatMapReadObjectCallback, data);
    }
    std::vector<Blob>
    fetchLedgerObjects(
        std::vector<ripple::uint256> const& keys,
        uint32_t sequence) const override;

    struct WriteCallbackData
    {
        CassandraBackend const* backend;
        std::string key;
        uint32_t sequence;
        uint32_t createdSequence = 0;
        std::string blob;
        bool isCreated;
        bool isDeleted;
        std::optional<ripple::uint256> book;

        uint32_t currentRetries = 0;
        std::atomic<int> refs = 1;

        WriteCallbackData(
            CassandraBackend const* f,
            std::string&& key,
            uint32_t sequence,
            std::string&& blob,
            bool isCreated,
            bool isDeleted,
            std::optional<ripple::uint256>&& inBook)
            : backend(f)
            , key(std::move(key))
            , sequence(sequence)
            , blob(std::move(blob))
            , isCreated(isCreated)
            , isDeleted(isDeleted)
            , book(std::move(inBook))
        {
        }
    };

    struct WriteAccountTxCallbackData
    {
        CassandraBackend const* backend;
        ripple::AccountID account;
        uint32_t ledgerSequence;
        uint32_t transactionIndex;
        ripple::uint256 txHash;

        uint32_t currentRetries = 0;
        std::atomic<int> refs = 1;

        WriteAccountTxCallbackData(
            CassandraBackend const* f,
            ripple::AccountID&& account,
            uint32_t lgrSeq,
            uint32_t txIdx,
            ripple::uint256&& hash)
            : backend(f)
            , account(std::move(account))
            , ledgerSequence(lgrSeq)
            , transactionIndex(txIdx)
            , txHash(std::move(hash))
        {
        }
    };

    void
    write(WriteCallbackData& data, bool isRetry) const
    {
        {
            CassandraStatement statement{insertObject_};
            statement.bindBytes(data.key);
            statement.bindInt(data.sequence);
            statement.bindBytes(data.blob);

            executeAsyncWrite(statement, flatMapWriteCallback, data, isRetry);
        }
    }

    void
    doWriteLedgerObject(
        std::string&& key,
        uint32_t seq,
        std::string&& blob,
        bool isCreated,
        bool isDeleted,
        std::optional<ripple::uint256>&& book) const override
    {
        BOOST_LOG_TRIVIAL(trace) << "Writing ledger object to cassandra";
        bool hasBook = book.has_value();
        WriteCallbackData* data = new WriteCallbackData(
            this,
            std::move(key),
            seq,
            std::move(blob),
            isCreated,
            isDeleted,
            std::move(book));

        write(*data, false);
    }

    void
    writeAccountTransactions(
        std::vector<AccountTransactionsData>&& data) const override
    {
        for (auto& record : data)
        {
            for (auto& account : record.accounts)
            {
                WriteAccountTxCallbackData* cbData =
                    new WriteAccountTxCallbackData(
                        this,
                        std::move(account),
                        record.ledgerSequence,
                        record.transactionIndex,
                        std::move(record.txHash));
                writeAccountTx(*cbData, false);
            }
        }
    }

    void
    writeAccountTx(WriteAccountTxCallbackData& data, bool isRetry) const
    {
        CassandraStatement statement(insertAccountTx_);
        statement.bindBytes(data.account);
        statement.bindIntTuple(data.ledgerSequence, data.transactionIndex);
        statement.bindBytes(data.txHash);

        executeAsyncWrite(
            statement, flatMapWriteAccountTxCallback, data, isRetry);
    }

    struct WriteTransactionCallbackData
    {
        CassandraBackend const* backend;
        // The shared pointer to the node object must exist until it's
        // confirmed persisted. Otherwise, it can become deleted
        // prematurely if other copies are removed from caches.
        std::string hash;
        uint32_t sequence;
        std::string transaction;
        std::string metadata;

        uint32_t currentRetries = 0;

        std::atomic<int> refs = 1;
        WriteTransactionCallbackData(
            CassandraBackend const* f,
            std::string&& hash,
            uint32_t sequence,
            std::string&& transaction,
            std::string&& metadata)
            : backend(f)
            , hash(std::move(hash))
            , sequence(sequence)
            , transaction(std::move(transaction))
            , metadata(std::move(metadata))
        {
        }
    };

    void
    writeTransaction(WriteTransactionCallbackData& data, bool isRetry) const
    {
        CassandraStatement statement{insertTransaction_};
        statement.bindBytes(data.hash);
        statement.bindInt(data.sequence);
        statement.bindBytes(data.transaction);
        statement.bindBytes(data.metadata);

        executeAsyncWrite(
            statement, flatMapWriteTransactionCallback, data, isRetry);
    }
    void
    writeTransaction(
        std::string&& hash,
        uint32_t seq,
        std::string&& transaction,
        std::string&& metadata) const override
    {
        BOOST_LOG_TRIVIAL(trace) << "Writing txn to cassandra";
        WriteTransactionCallbackData* data = new WriteTransactionCallbackData(
            this,
            std::move(hash),
            seq,
            std::move(transaction),
            std::move(metadata));

        writeTransaction(*data, false);
    }

    void
    startWrites() const override
    {
    }

    void
    sync() const
    {
        std::unique_lock<std::mutex> lck(syncMutex_);

        syncCv_.wait(lck, [this]() { return finishedAllRequests(); });
    }
    bool
    doOnlineDelete(uint32_t minLedgerToKeep) const override;

    boost::asio::io_context&
    getIOContext() const
    {
        return ioContext_;
    }

    friend void
    flatMapWriteCallback(CassFuture* fut, void* cbData);
    friend void
    flatMapWriteKeyCallback(CassFuture* fut, void* cbData);
    friend void
    flatMapWriteTransactionCallback(CassFuture* fut, void* cbData);
    friend void
    flatMapWriteBookCallback(CassFuture* fut, void* cbData);
    friend void
    flatMapWriteAccountTxCallback(CassFuture* fut, void* cbData);
    friend void
    flatMapWriteLedgerHeaderCallback(CassFuture* fut, void* cbData);
    friend void
    flatMapWriteLedgerHashCallback(CassFuture* fut, void* cbData);

    friend void
    flatMapReadCallback(CassFuture* fut, void* cbData);
    friend void
    flatMapReadObjectCallback(CassFuture* fut, void* cbData);
    friend void
    flatMapGetCreatedCallback(CassFuture* fut, void* cbData);

    inline void
    incremementOutstandingRequestCount() const
    {
        {
            std::unique_lock<std::mutex> lck(throttleMutex_);
            if (!canAddRequest())
            {
                BOOST_LOG_TRIVIAL(trace)
                    << __func__ << " : "
                    << "Max outstanding requests reached. "
                    << "Waiting for other requests to finish";
                throttleCv_.wait(lck, [this]() { return canAddRequest(); });
            }
        }
        ++numRequestsOutstanding_;
    }

    inline void
    decrementOutstandingRequestCount() const
    {
        // sanity check
        if (numRequestsOutstanding_ == 0)
        {
            assert(false);
            throw std::runtime_error("decrementing num outstanding below 0");
        }
        size_t cur = (--numRequestsOutstanding_);
        {
            // mutex lock required to prevent race condition around spurious
            // wakeup
            std::lock_guard lck(throttleMutex_);
            throttleCv_.notify_one();
        }
        if (cur == 0)
        {
            // mutex lock required to prevent race condition around spurious
            // wakeup
            std::lock_guard lck(syncMutex_);
            syncCv_.notify_one();
        }
    }

    inline bool
    canAddRequest() const
    {
        return numRequestsOutstanding_ < maxRequestsOutstanding;
    }
    inline bool
    finishedAllRequests() const
    {
        return numRequestsOutstanding_ == 0;
    }

    void
    finishAsyncWrite() const
    {
        decrementOutstandingRequestCount();
    }

    template <class T, class S>
    void
    executeAsyncHelper(
        CassandraStatement const& statement,
        T callback,
        S& callbackData) const
    {
        CassFuture* fut = cass_session_execute(session_.get(), statement.get());

        cass_future_set_callback(
            fut, callback, static_cast<void*>(&callbackData));
        cass_future_free(fut);
    }
    template <class T, class S>
    void
    executeAsyncWrite(
        CassandraStatement const& statement,
        T callback,
        S& callbackData,
        bool isRetry) const
    {
        if (!isRetry)
            incremementOutstandingRequestCount();
        executeAsyncHelper(statement, callback, callbackData);
    }
    template <class T, class S>
    void
    executeAsyncRead(
        CassandraStatement const& statement,
        T callback,
        S& callbackData) const
    {
        executeAsyncHelper(statement, callback, callbackData);
    }
    void
    executeSyncWrite(CassandraStatement const& statement) const
    {
        CassFuture* fut;
        CassError rc;
        do
        {
            fut = cass_session_execute(session_.get(), statement.get());
            rc = cass_future_error_code(fut);
            if (rc != CASS_OK)
            {
                std::stringstream ss;
                ss << "Cassandra sync write error";
                ss << ", retrying";
                ss << ": " << cass_error_desc(rc);
                BOOST_LOG_TRIVIAL(warning) << ss.str();
                std::this_thread::sleep_for(std::chrono::milliseconds(5));
            }
        } while (rc != CASS_OK);
        cass_future_free(fut);
    }

    bool
    executeSyncUpdate(CassandraStatement const& statement) const
    {
        bool timedOut = false;
        CassFuture* fut;
        CassError rc;
        do
        {
            fut = cass_session_execute(session_.get(), statement.get());
            rc = cass_future_error_code(fut);
            if (rc != CASS_OK)
            {
                timedOut = true;
                std::stringstream ss;
                ss << "Cassandra sync update error";
                ss << ", retrying";
                ss << ": " << cass_error_desc(rc);
                BOOST_LOG_TRIVIAL(warning) << ss.str();
                std::this_thread::sleep_for(std::chrono::milliseconds(5));
            }
        } while (rc != CASS_OK);
        CassResult const* res = cass_future_get_result(fut);
        cass_future_free(fut);

        CassRow const* row = cass_result_first_row(res);
        if (!row)
        {
            BOOST_LOG_TRIVIAL(error) << "executeSyncUpdate - no rows";
            cass_result_free(res);
            return false;
        }
        cass_bool_t success;
        rc = cass_value_get_bool(cass_row_get_column(row, 0), &success);
        if (rc != CASS_OK)
        {
            cass_result_free(res);
            BOOST_LOG_TRIVIAL(error)
                << "executeSyncUpdate - error getting result " << rc << ", "
                << cass_error_desc(rc);
            return false;
        }
        cass_result_free(res);
        if (success != cass_true && timedOut)
        {
            BOOST_LOG_TRIVIAL(warning)
                << __func__ << " Update failed, but timedOut is true";
        }
        // if there was a timeout, the update may have succeeded in the
        // background. We can't differentiate between an async success and
        // another writer, so we just return true here
        return success == cass_true || timedOut;
    }

    CassandraResult
    executeSyncRead(CassandraStatement const& statement) const
    {
        CassFuture* fut;
        CassError rc;
        do
        {
            fut = cass_session_execute(session_.get(), statement.get());
            rc = cass_future_error_code(fut);
            if (rc != CASS_OK)
            {
                std::stringstream ss;
                ss << "Cassandra executeSyncRead error";
                ss << ", retrying";
                ss << ": " << cass_error_desc(rc);
                BOOST_LOG_TRIVIAL(warning) << ss.str();
            }
            if (isTimeout(rc))
            {
                cass_future_free(fut);
                throw DatabaseTimeout();
            }

            if (rc == CASS_ERROR_SERVER_INVALID_QUERY)
            {
                throw std::runtime_error("invalid query");
            }
        } while (rc != CASS_OK);

        CassResult const* res = cass_future_get_result(fut);
        cass_future_free(fut);
        return {res};
    }
};

}  // namespace Backend
#endif<|MERGE_RESOLUTION|>--- conflicted
+++ resolved
@@ -1013,12 +1013,8 @@
     bool
     writeKeys(
         std::unordered_set<ripple::uint256> const& keys,
-<<<<<<< HEAD
-        uint32_t ledgerSequence) const override;
-=======
         uint32_t ledgerSequence,
         bool isAsync = false) const;
->>>>>>> f32af6bb
     bool
     writeBooks(
         std::unordered_map<
