#include <backend/CassandraBackend.h>
#include <backend/DBHelpers.h>
#include <functional>
#include <unordered_map>
namespace Backend {
template <class T, class F>
void
processAsyncWriteResponse(T& requestParams, CassFuture* fut, F func)
{
    BOOST_LOG_TRIVIAL(debug) << __func__ << " Processing async write response";
    CassandraBackend const& backend = *requestParams.backend;
    auto rc = cass_future_error_code(fut);
    if (rc != CASS_OK)
    {
        // exponential backoff with a max wait of 2^10 ms (about 1 second)
        auto wait = std::chrono::milliseconds(
            lround(std::pow(2, std::min(10u, requestParams.currentRetries))));
        BOOST_LOG_TRIVIAL(error)
            << "ERROR!!! Cassandra ETL insert error: " << rc << ", "
            << cass_error_desc(rc) << ", retrying in " << wait.count()
            << " milliseconds";
        ++requestParams.currentRetries;
        std::shared_ptr<boost::asio::steady_timer> timer =
            std::make_shared<boost::asio::steady_timer>(
                backend.getIOContext(),
                std::chrono::steady_clock::now() + wait);
        timer->async_wait([timer, &requestParams, func](
                              const boost::system::error_code& error) {
            func(requestParams, true);
        });
    }
    else
    {
        BOOST_LOG_TRIVIAL(trace)
            << __func__ << " Succesfully inserted a record";
        requestParams.finish();
    }
}
template <class T>
void
processAsyncWrite(CassFuture* fut, void* cbData)
{
    BOOST_LOG_TRIVIAL(debug) << __func__ << " processing async write";
    T& requestParams = *static_cast<T*>(cbData);
    // TODO don't pass in func
    processAsyncWriteResponse(requestParams, fut, requestParams.retry);
}

template <class T, class B>
struct WriteCallbackData
{
    CassandraBackend const* backend;
    T data;
    std::function<void(WriteCallbackData<T, B>&, bool)> retry;
    uint32_t currentRetries;
    std::atomic<int> refs = 1;

    WriteCallbackData(CassandraBackend const* b, T&& d, B bind)
        : backend(b), data(std::move(d))
    {
        BOOST_LOG_TRIVIAL(debug) << "Making WriteCallbackData";
        retry = [bind, this](auto& params, bool isRetry) {
            auto statement = bind(params);
            backend->executeAsyncWrite(
                statement,
                processAsyncWrite<
                    typename std::remove_reference<decltype(params)>::type>,
                params,
                isRetry);
        };
    }
    virtual void
    start()
    {
        BOOST_LOG_TRIVIAL(debug) << "Starting";
        BOOST_LOG_TRIVIAL(debug) << "address is  " << this;
        retry(*this, false);
        BOOST_LOG_TRIVIAL(debug) << "Started";
    }

    virtual void
    finish()
    {
        backend->finishAsyncWrite();
        int remaining = --refs;
        if (remaining == 0)
            delete this;
    }
    virtual ~WriteCallbackData()
    {
        BOOST_LOG_TRIVIAL(debug) << __func__;
    }
};
template <class T, class B>
struct BulkWriteCallbackData : public WriteCallbackData<T, B>
{
    std::mutex& mtx;
    std::condition_variable& cv;
    std::atomic_int& numRemaining;
    BulkWriteCallbackData(
        CassandraBackend const* b,
        T&& d,
        B bind,
        std::atomic_int& r,
        std::mutex& m,
        std::condition_variable& c)
        : WriteCallbackData<T, B>(b, std::move(d), bind)
        , numRemaining(r)
        , mtx(m)
        , cv(c)
    {
    }
    void
    start() override
    {
        this->retry(*this, true);
    }

    void
    finish() override
    {
        // TODO: it would be nice to avoid this lock.
        std::lock_guard lck(mtx);
        if (--numRemaining == 0)
            cv.notify_one();
    }
    ~BulkWriteCallbackData()
    {
    }
};

template <class T, class B>
void
makeAndExecuteAsyncWrite(CassandraBackend const* b, T&& d, B bind)
{
    auto* cb = new WriteCallbackData(b, std::move(d), bind);
    cb->start();
}
template <class T, class B>
std::shared_ptr<BulkWriteCallbackData<T, B>>
makeAndExecuteBulkAsyncWrite(
    CassandraBackend const* b,
    T&& d,
    B bind,
    std::atomic_int& r,
    std::mutex& m,
    std::condition_variable& c)
{
    auto cb = std::make_shared<BulkWriteCallbackData<T, B>>(
        b, std::move(d), bind, r, m, c);
    cb->start();
    return cb;
}
void
CassandraBackend::doWriteLedgerObject(
    std::string&& key,
    uint32_t seq,
    std::string&& blob,
    bool isCreated,
    bool isDeleted,
    std::optional<ripple::uint256>&& book) const
{
    BOOST_LOG_TRIVIAL(trace) << "Writing ledger object to cassandra";
    makeAndExecuteAsyncWrite(
        this,
        std::move(std::make_tuple(std::move(key), seq, std::move(blob))),
        [this](auto& params) {
            auto& [key, sequence, blob] = params.data;

            CassandraStatement statement{insertObject_};
            statement.bindBytes(key);
            statement.bindInt(sequence);
            statement.bindBytes(blob);
            return statement;
        });
}
void
CassandraBackend::writeLedger(
    ripple::LedgerInfo const& ledgerInfo,
    std::string&& header,
    bool isFirst) const
{
    makeAndExecuteAsyncWrite(
        this,
        std::move(std::make_tuple(ledgerInfo.seq, std::move(header))),
        [this](auto& params) {
            auto& [sequence, header] = params.data;
            CassandraStatement statement{insertLedgerHeader_};
            statement.bindInt(sequence);
            statement.bindBytes(header);
            return statement;
        });
    makeAndExecuteAsyncWrite(
        this,
        std::move(std::make_tuple(ledgerInfo.hash, ledgerInfo.seq)),
        [this](auto& params) {
            auto& [hash, sequence] = params.data;
            CassandraStatement statement{insertLedgerHash_};
            statement.bindBytes(hash);
            statement.bindInt(sequence);
            return statement;
        });
    ledgerSequence_ = ledgerInfo.seq;
    isFirstLedger_ = isFirst;
}
void
CassandraBackend::writeAccountTransactions(
    std::vector<AccountTransactionsData>&& data) const
{
    for (auto& record : data)
    {
        for (auto& account : record.accounts)
        {
            makeAndExecuteAsyncWrite(
                this,
                std::move(std::make_tuple(
                    std::move(account),
                    record.ledgerSequence,
                    record.transactionIndex,
                    record.txHash)),
                [this](auto& params) {
                    CassandraStatement statement(insertAccountTx_);
                    auto& [account, lgrSeq, txnIdx, hash] = params.data;
                    statement.bindBytes(account);
                    char firstByte = static_cast<char>(lgrSeq >> 20);
                    statement.bindBytes(&firstByte, 1);

                    statement.bindIntTuple(lgrSeq, txnIdx);
                    statement.bindBytes(hash);
                    return statement;
                });
        }
    }
}
void
CassandraBackend::writeTransaction(
    std::string&& hash,
    uint32_t seq,
    std::string&& transaction,
    std::string&& metadata) const
{
    BOOST_LOG_TRIVIAL(trace) << "Writing txn to cassandra";
    std::string hashCpy = hash;

    makeAndExecuteAsyncWrite(
        this, std::move(std::make_pair(seq, hash)), [this](auto& params) {
            CassandraStatement statement{insertLedgerTransaction_};
            statement.bindInt(params.data.first);
            statement.bindBytes(params.data.second);
            return statement;
        });
    makeAndExecuteAsyncWrite(
        this,
        std::move(std::make_tuple(
            std::move(hash), seq, std::move(transaction), std::move(metadata))),
        [this](auto& params) {
            CassandraStatement statement{insertTransaction_};
            auto& [hash, sequence, transaction, metadata] = params.data;
            statement.bindBytes(hash);
            statement.bindInt(sequence);
            statement.bindBytes(transaction);
            statement.bindBytes(metadata);
            return statement;
        });
}

std::optional<LedgerRange>
CassandraBackend::fetchLedgerRange() const
{
    BOOST_LOG_TRIVIAL(trace) << "Fetching from cassandra";
    CassandraStatement statement{selectLedgerRange_};
    CassandraResult result = executeSyncRead(statement);
    if (!result)
    {
        BOOST_LOG_TRIVIAL(error) << __func__ << " - no rows";
        return {};
    }
    LedgerRange range;
    range.maxSequence = range.minSequence = result.getUInt32();
    if (result.nextRow())
    {
        range.maxSequence = result.getUInt32();
    }
    if (range.minSequence > range.maxSequence)
    {
        std::swap(range.minSequence, range.maxSequence);
    }
    return range;
}
std::vector<TransactionAndMetadata>
CassandraBackend::fetchAllTransactionsInLedger(uint32_t ledgerSequence) const
{
    auto hashes = fetchAllTransactionHashesInLedger(ledgerSequence);
    return fetchTransactions(hashes);
}

struct ReadCallbackData
{
    std::function<void(CassandraResult&)> onSuccess;
    std::atomic_int& numOutstanding;
    std::mutex& mtx;
    std::condition_variable& cv;
    bool errored = false;
    ReadCallbackData(
        std::atomic_int& numOutstanding,
        std::mutex& m,
        std::condition_variable& cv,
        std::function<void(CassandraResult&)> onSuccess)
        : numOutstanding(numOutstanding), mtx(m), cv(cv), onSuccess(onSuccess)
    {
    }

    void
    finish(CassFuture* fut)
    {
        CassError rc = cass_future_error_code(fut);
        if (rc != CASS_OK)
        {
            errored = true;
        }
        else
        {
            CassandraResult result{cass_future_get_result(fut)};
            onSuccess(result);
        }
        std::lock_guard lck(mtx);
        if (--numOutstanding == 0)
            cv.notify_one();
    }
};
void
processAsyncRead(CassFuture* fut, void* cbData)
{
    ReadCallbackData cb = *static_cast<ReadCallbackData*>(cbData);
    cb.finish(fut);
}
std::vector<TransactionAndMetadata>
CassandraBackend::fetchTransactions(
    std::vector<ripple::uint256> const& hashes) const
{
    std::size_t const numHashes = hashes.size();
    std::atomic_int numOutstanding = numHashes;
    std::condition_variable cv;
    std::mutex mtx;
    std::vector<TransactionAndMetadata> results{numHashes};
    std::vector<std::shared_ptr<ReadCallbackData>> cbs;
    cbs.reserve(numHashes);
    auto start = std::chrono::system_clock::now();
    for (std::size_t i = 0; i < hashes.size(); ++i)
    {
        CassandraStatement statement{selectTransaction_};
        statement.bindBytes(hashes[i]);
        cbs.push_back(std::make_shared<ReadCallbackData>(
            numOutstanding, mtx, cv, [i, &results](auto& result) {
                if (result.hasResult())
                    results[i] = {
                        result.getBytes(),
                        result.getBytes(),
                        result.getUInt32()};
            }));
        executeAsyncRead(statement, processAsyncRead, *cbs[i]);
    }
    assert(results.size() == cbs.size());

    std::unique_lock<std::mutex> lck(mtx);
    cv.wait(lck, [&numOutstanding]() { return numOutstanding == 0; });
    auto end = std::chrono::system_clock::now();
    for (auto const& cb : cbs)
    {
        if (cb->errored)
            throw DatabaseTimeout();
    }

    BOOST_LOG_TRIVIAL(debug)
        << "Fetched " << numHashes << " transactions from Cassandra in "
        << std::chrono::duration_cast<std::chrono::milliseconds>(end - start)
               .count()
        << " milliseconds";
    return results;
}
std::vector<ripple::uint256>
CassandraBackend::fetchAllTransactionHashesInLedger(
    uint32_t ledgerSequence) const
{
    CassandraStatement statement{selectAllTransactionHashesInLedger_};
    statement.bindInt(ledgerSequence);
    auto start = std::chrono::system_clock::now();
    CassandraResult result = executeSyncRead(statement);
    auto end = std::chrono::system_clock::now();
    if (!result)
    {
        BOOST_LOG_TRIVIAL(error)
            << __func__
            << " - no rows . ledger = " << std::to_string(ledgerSequence);
        return {};
    }
    std::vector<ripple::uint256> hashes;
    do
    {
        hashes.push_back(result.getUInt256());
    } while (result.nextRow());
    BOOST_LOG_TRIVIAL(debug)
        << "Fetched " << hashes.size()
        << " transaction hashes from Cassandra in "
        << std::chrono::duration_cast<std::chrono::milliseconds>(end - start)
               .count()
        << " milliseconds";
    return hashes;
}
<<<<<<< HEAD

struct ReadDiffCallbackData
{
    CassandraBackend const& backend;
    uint32_t sequence;
    std::vector<LedgerObject>& result;
    std::mutex& mtx;
    std::condition_variable& cv;

    std::atomic_uint32_t& numFinished;
    size_t batchSize;

    ReadDiffCallbackData(
        CassandraBackend const& backend,
        uint32_t sequence,
        std::vector<LedgerObject>& result,
        std::mutex& mtx,
        std::condition_variable& cv,
        std::atomic_uint32_t& numFinished,
        size_t batchSize)
        : backend(backend)
        , sequence(sequence)
        , result(result)
        , mtx(mtx)
        , cv(cv)
        , numFinished(numFinished)
        , batchSize(batchSize)
    {
    }
};

void
flatMapReadDiffCallback(CassFuture* fut, void* cbData);
void
readDiff(ReadDiffCallbackData& data)
{
    CassandraStatement statement{
        data.backend.getSelectLedgerDiffPreparedStatement()};
    statement.bindInt(data.sequence);

    data.backend.executeAsyncRead(statement, flatMapReadDiffCallback, data);
}
// Process the result of an asynchronous read. Retry on error
// @param fut cassandra future associated with the read
// @param cbData struct that holds the request parameters
void
flatMapReadDiffCallback(CassFuture* fut, void* cbData)
=======
std::pair<
    std::vector<TransactionAndMetadata>,
    std::optional<AccountTransactionsCursor>>
CassandraBackend::fetchAccountTransactions(
    ripple::AccountID const& account,
    std::uint32_t limit,
    std::optional<AccountTransactionsCursor> const& cursorIn) const
>>>>>>> 649ecf4e
{
    auto rng = fetchLedgerRange();
    if (!rng)
        return {{}, {}};
    std::pair<
        std::vector<TransactionAndMetadata>,
        std::optional<AccountTransactionsCursor>>
        res;
    auto cursor = cursorIn;
    do
    {
        auto interim = doFetchAccountTransactions(account, limit, cursor);
        for (auto& txn : interim.first)
        {
            res.first.push_back(txn);
        }
        res.second = cursor = interim.second;
        limit -= interim.first.size();
        uint32_t seq = cursor->ledgerSequence;
        seq = ((seq >> 20) - 1) << 20;
        cursor->ledgerSequence = seq;
    } while (res.first.size() < limit &&
             cursor->ledgerSequence >= rng->minSequence);
    if (res.first.size() < limit)
        res.second = {};
    return res;
}
std::pair<
    std::vector<TransactionAndMetadata>,
    std::optional<AccountTransactionsCursor>>
CassandraBackend::doFetchAccountTransactions(
    ripple::AccountID const& account,
    std::uint32_t limit,
    std::optional<AccountTransactionsCursor> const& cursor) const
{
    BOOST_LOG_TRIVIAL(debug) << "Starting doAccountTx";
    CassandraStatement statement{selectAccountTx_};
    statement.bindBytes(account);
    if (cursor)
    {
<<<<<<< HEAD
        cbs.push_back(std::make_shared<ReadDiffCallbackData>(
            *this,
            sequences[i],
            results[sequences[i]],
            mtx,
            cv,
            numFinished,
            sequences.size()));
        readDiff(*cbs[i]);
=======
        char firstByte = static_cast<char>(cursor->ledgerSequence >> 20);
        statement.bindBytes(&firstByte, 1);
        statement.bindIntTuple(
            cursor->ledgerSequence, cursor->transactionIndex);
>>>>>>> 649ecf4e
    }
    else
    {
        auto rng = fetchLedgerRange();
        if (!rng)
            return {{}, {}};
        uint32_t max = rng->maxSequence;
        char firstByte = static_cast<char>(max >> 20);
        statement.bindBytes(&firstByte, 1);

        statement.bindIntTuple(INT32_MAX, INT32_MAX);
    }
    statement.bindUInt(limit);
    CassandraResult result = executeSyncRead(statement);
    if (!result.hasResult())
    {
        BOOST_LOG_TRIVIAL(debug) << __func__ << " - no rows returned";
        return {{}, {}};
    }

    std::vector<ripple::uint256> hashes;
    size_t numRows = result.numRows();
    std::optional<AccountTransactionsCursor> retCursor;

    BOOST_LOG_TRIVIAL(info) << "num_rows = " << std::to_string(numRows);
    do
    {
        hashes.push_back(result.getUInt256());
        --numRows;
        if (numRows == 0)
        {
            auto [lgrSeq, txnIdx] = result.getInt64Tuple();
            retCursor = {(uint32_t)lgrSeq, (uint32_t)txnIdx};
        }
    } while (result.nextRow());

    BOOST_LOG_TRIVIAL(debug)
        << "doAccountTx - populated hashes. num hashes = " << hashes.size();
    if (hashes.size())
    {
        return {fetchTransactions(hashes), retCursor};
    }
    return {{}, {}};
}

LedgerPage
CassandraBackend::doFetchLedgerPage(
    std::optional<ripple::uint256> const& cursorIn,
    std::uint32_t ledgerSequence,
    std::uint32_t limit) const
{
    std::optional<ripple::uint256> cursor = cursorIn;
    auto index = getKeyIndexOfSeq(ledgerSequence);
    if (!index)
        return {};
    LedgerPage page;
    BOOST_LOG_TRIVIAL(debug)
        << __func__ << " ledgerSequence = " << std::to_string(ledgerSequence)
        << " index = " << std::to_string(index->keyIndex);
    if (cursor)
        BOOST_LOG_TRIVIAL(debug)
            << __func__ << " - Cursor = " << ripple::strHex(*cursor);
    CassandraStatement statement{selectKeys_};
    statement.bindInt(index->keyIndex);
<<<<<<< HEAD
    if (cursor)
    {
        auto thisCursor = *cursor;
        statement.bindBytes(++thisCursor);
    }
    else
=======
    if (!cursor)
>>>>>>> 649ecf4e
    {
        ripple::uint256 zero;
        cursor = zero;
    }
    statement.bindBytes(cursor->data(), 1);
    statement.bindBytes(*cursor);
    statement.bindUInt(limit + 1);
    CassandraResult result = executeSyncRead(statement);
    if (!!result)
    {
        BOOST_LOG_TRIVIAL(debug)
            << __func__ << " - got keys - size = " << result.numRows();

        std::vector<ripple::uint256> keys;
        do
        {
            keys.push_back(result.getUInt256());
        } while (result.nextRow());

        if (keys.size() && keys.size() >= limit)
        {
            page.cursor = keys.back();
            ++(*page.cursor);
        }
        else if (cursor->data()[0] != 0xFF)
        {
            ripple::uint256 zero;
            zero.data()[0] = cursor->data()[0] + 1;
            page.cursor = zero;
        }
        auto objects = fetchLedgerObjects(keys, ledgerSequence);
        if (objects.size() != keys.size())
            throw std::runtime_error("Mismatch in size of objects and keys");

        if (cursor)
            BOOST_LOG_TRIVIAL(debug)
                << __func__ << " Cursor = " << ripple::strHex(*page.cursor);

        for (size_t i = 0; i < objects.size(); ++i)
        {
            auto& obj = objects[i];
            auto& key = keys[i];
            if (obj.size())
            {
                page.objects.push_back({std::move(key), std::move(obj)});
            }
        }

        if (!cursor && (!keys.size() || !keys[0].isZero()))
        {
            page.warning = "Data may be incomplete";
        }

        return page;
    }
    if (!cursor)
        return {{}, {}, "Data may be incomplete"};

    return {};
}
std::vector<Blob>
CassandraBackend::fetchLedgerObjects(
    std::vector<ripple::uint256> const& keys,
    uint32_t sequence) const
{
    std::size_t const numKeys = keys.size();
    BOOST_LOG_TRIVIAL(trace)
        << "Fetching " << numKeys << " records from Cassandra";
    std::atomic_int numOutstanding = numKeys;
    std::condition_variable cv;
    std::mutex mtx;
    std::vector<Blob> results{numKeys};
    std::vector<std::shared_ptr<ReadCallbackData>> cbs;
    cbs.reserve(numKeys);
    for (std::size_t i = 0; i < keys.size(); ++i)
    {
<<<<<<< HEAD
        cbs.push_back(std::make_shared<ReadObjectCallbackData>(
            *this, keys[i], sequence, results[i], mtx, cv, numFinished, numKeys));
        readObject(*cbs[i]);
=======
        cbs.push_back(std::make_shared<ReadCallbackData>(
            numOutstanding, mtx, cv, [i, &results](auto& result) {
                if (result.hasResult())
                    results[i] = result.getBytes();
            }));
        CassandraStatement statement{selectObject_};
        statement.bindBytes(keys[i]);
        statement.bindInt(sequence);
        executeAsyncRead(statement, processAsyncRead, *cbs[i]);
>>>>>>> 649ecf4e
    }
    assert(results.size() == cbs.size());

    std::unique_lock<std::mutex> lck(mtx);
    cv.wait(lck, [&numOutstanding]() { return numOutstanding == 0; });
    for (auto const& cb : cbs)
    {
        if (cb->errored)
            throw DatabaseTimeout();
    }

    BOOST_LOG_TRIVIAL(trace)
        << "Fetched " << numKeys << " records from Cassandra";
    return results;
}

bool
CassandraBackend::writeKeys(
    std::unordered_set<ripple::uint256> const& keys,
    KeyIndex const& index,
    bool isAsync) const
{
    auto bind = [this](auto& params) {
        auto& [lgrSeq, key] = params.data;
        CassandraStatement statement{insertKey_};
        statement.bindInt(lgrSeq);
        statement.bindBytes(key.data(), 1);
        statement.bindBytes(key);
        return statement;
    };
    std::atomic_int numOutstanding = 0;
    std::condition_variable cv;
    std::mutex mtx;
    std::vector<std::shared_ptr<BulkWriteCallbackData<
        std::pair<uint32_t, ripple::uint256>,
        typename std::remove_reference<decltype(bind)>::type>>>
        cbs;
    cbs.reserve(keys.size());
    uint32_t concurrentLimit =
        isAsync ? indexerMaxRequestsOutstanding : maxRequestsOutstanding;
    BOOST_LOG_TRIVIAL(debug)
        << __func__ << " Ledger = " << std::to_string(index.keyIndex)
        << " . num keys = " << std::to_string(keys.size())
        << " . concurrentLimit = "
        << std::to_string(indexerMaxRequestsOutstanding);
    uint32_t numSubmitted = 0;
    for (auto& key : keys)
    {
        cbs.push_back(makeAndExecuteBulkAsyncWrite(
            this,
            std::make_pair(index.keyIndex, std::move(key)),
            bind,
            numOutstanding,
            mtx,
            cv));
        ++numOutstanding;
        ++numSubmitted;
        std::unique_lock<std::mutex> lck(mtx);
        cv.wait(lck, [&numOutstanding, concurrentLimit, &keys]() {
            // keys.size() - i is number submitted. keys.size() -
            // numRemaining is number completed Difference is num
            // outstanding
            return numOutstanding < concurrentLimit;
        });
        if (numSubmitted % 100000 == 0)
            BOOST_LOG_TRIVIAL(debug)
                << __func__ << " Submitted " << std::to_string(numSubmitted);
    }

    std::unique_lock<std::mutex> lck(mtx);
    cv.wait(lck, [&numOutstanding]() { return numOutstanding == 0; });
    return true;
}

bool
CassandraBackend::doOnlineDelete(uint32_t numLedgersToKeep) const
{
    // calculate TTL
    // ledgers close roughly every 4 seconds. We double the TTL so that way
    // there is a window of time to update the database, to prevent unchanging
    // records from being deleted.
    auto rng = fetchLedgerRangeNoThrow();
    if (!rng)
        return false;
    uint32_t minLedger = rng->maxSequence - numLedgersToKeep;
    if (minLedger <= rng->minSequence)
        return false;
    auto bind = [this](auto& params) {
        auto& [key, seq, obj] = params.data;
        CassandraStatement statement{insertObject_};
        statement.bindBytes(key);
        statement.bindInt(seq);
        statement.bindBytes(obj);
        return statement;
    };
    std::condition_variable cv;
    std::mutex mtx;
    std::vector<std::shared_ptr<BulkWriteCallbackData<
        std::tuple<ripple::uint256, uint32_t, Blob>,
        typename std::remove_reference<decltype(bind)>::type>>>
        cbs;
    uint32_t concurrentLimit = 10;
    std::atomic_int numOutstanding = 0;

    // iterate through latest ledger, updating TTL
    std::optional<ripple::uint256> cursor;
    while (true)
    {
        try
        {
            auto [objects, curCursor, warning] =
                fetchLedgerPage(cursor, minLedger, 256);
            if (warning)
            {
                BOOST_LOG_TRIVIAL(warning)
                    << __func__
                    << " online delete running but flag ledger is not complete";
                std::this_thread::sleep_for(std::chrono::seconds(10));
                continue;
            }

            for (auto& obj : objects)
            {
                ++numOutstanding;
                cbs.push_back(makeAndExecuteBulkAsyncWrite(
                    this,
                    std::make_tuple(
                        std::move(obj.key), minLedger, std::move(obj.blob)),
                    bind,
                    numOutstanding,
                    mtx,
                    cv));

                std::unique_lock<std::mutex> lck(mtx);
                BOOST_LOG_TRIVIAL(trace) << __func__ << "Got the mutex";
                cv.wait(lck, [&numOutstanding, concurrentLimit]() {
                    return numOutstanding < concurrentLimit;
                });
            }
            BOOST_LOG_TRIVIAL(debug) << __func__ << " fetched a page";
            cursor = curCursor;
            if (!cursor)
                break;
        }
        catch (DatabaseTimeout const& e)
        {
            BOOST_LOG_TRIVIAL(warning)
                << __func__ << " Database timeout fetching keys";
            std::this_thread::sleep_for(std::chrono::seconds(2));
        }
    }
    std::unique_lock<std::mutex> lck(mtx);
    cv.wait(lck, [&numOutstanding]() { return numOutstanding == 0; });
    CassandraStatement statement{deleteLedgerRange_};
    statement.bindInt(minLedger);
    executeSyncWrite(statement);
    // update ledger_range
    return true;
}

void
CassandraBackend::open(bool readOnly)
{
    auto getString = [this](std::string const& field) -> std::string {
        if (config_.contains(field))
        {
            auto jsonStr = config_[field].as_string();
            return {jsonStr.c_str(), jsonStr.size()};
        }
        return {""};
    };
    auto getInt = [this](std::string const& field) -> std::optional<int> {
        if (config_.contains(field) && config_.at(field).is_int64())
            return config_[field].as_int64();
        return {};
    };
    if (open_)
    {
        assert(false);
        BOOST_LOG_TRIVIAL(error) << "database is already open";
        return;
    }

    BOOST_LOG_TRIVIAL(info) << "Opening Cassandra Backend";

    std::lock_guard<std::mutex> lock(mutex_);
    CassCluster* cluster = cass_cluster_new();
    if (!cluster)
        throw std::runtime_error("nodestore:: Failed to create CassCluster");

    std::string secureConnectBundle = getString("secure_connect_bundle");

    if (!secureConnectBundle.empty())
    {
        /* Setup driver to connect to the cloud using the secure connection
         * bundle */
        if (cass_cluster_set_cloud_secure_connection_bundle(
                cluster, secureConnectBundle.c_str()) != CASS_OK)
        {
            BOOST_LOG_TRIVIAL(error) << "Unable to configure cloud using the "
                                        "secure connection bundle: "
                                     << secureConnectBundle;
            throw std::runtime_error(
                "nodestore: Failed to connect using secure connection "
                "bundle");
            return;
        }
    }
    else
    {
        std::string contact_points = getString("contact_points");
        if (contact_points.empty())
        {
            throw std::runtime_error(
                "nodestore: Missing contact_points in Cassandra config");
        }
        CassError rc =
            cass_cluster_set_contact_points(cluster, contact_points.c_str());
        if (rc != CASS_OK)
        {
            std::stringstream ss;
            ss << "nodestore: Error setting Cassandra contact_points: "
               << contact_points << ", result: " << rc << ", "
               << cass_error_desc(rc);

            throw std::runtime_error(ss.str());
        }

        auto port = getInt("port");
        if (port)
        {
            rc = cass_cluster_set_port(cluster, *port);
            if (rc != CASS_OK)
            {
                std::stringstream ss;
                ss << "nodestore: Error setting Cassandra port: " << *port
                   << ", result: " << rc << ", " << cass_error_desc(rc);

                throw std::runtime_error(ss.str());
            }
        }
    }
    cass_cluster_set_token_aware_routing(cluster, cass_true);
    CassError rc =
        cass_cluster_set_protocol_version(cluster, CASS_PROTOCOL_VERSION_V4);
    if (rc != CASS_OK)
    {
        std::stringstream ss;
        ss << "nodestore: Error setting cassandra protocol version: "
           << ", result: " << rc << ", " << cass_error_desc(rc);

        throw std::runtime_error(ss.str());
    }

    std::string username = getString("username");
    if (username.size())
    {
        BOOST_LOG_TRIVIAL(debug)
            << "user = " << username.c_str()
            << " password = " << getString("password").c_str();
        cass_cluster_set_credentials(
            cluster, username.c_str(), getString("password").c_str());
    }
    int threads = getInt("threads") ? *getInt("threads")
                                    : std::thread::hardware_concurrency();

    rc = cass_cluster_set_num_threads_io(cluster, threads);
    if (rc != CASS_OK)
    {
        std::stringstream ss;
        ss << "nodestore: Error setting Cassandra io threads to " << threads
           << ", result: " << rc << ", " << cass_error_desc(rc);
        throw std::runtime_error(ss.str());
    }
    if (getInt("max_requests_outstanding"))
        maxRequestsOutstanding = *getInt("max_requests_outstanding");

    cass_cluster_set_request_timeout(cluster, 10000);

    rc = cass_cluster_set_queue_size_io(
        cluster,
        maxRequestsOutstanding);  // This number needs to scale w/ the
                                  // number of request per sec
    if (rc != CASS_OK)
    {
        std::stringstream ss;
        ss << "nodestore: Error setting Cassandra max core connections per "
              "host"
           << ", result: " << rc << ", " << cass_error_desc(rc);
        BOOST_LOG_TRIVIAL(error) << ss.str();
        throw std::runtime_error(ss.str());
    }

    std::string certfile = getString("certfile");
    if (certfile.size())
    {
        std::ifstream fileStream(
            boost::filesystem::path(certfile).string(), std::ios::in);
        if (!fileStream)
        {
            std::stringstream ss;
            ss << "opening config file " << certfile;
            throw std::system_error(errno, std::generic_category(), ss.str());
        }
        std::string cert(
            std::istreambuf_iterator<char>{fileStream},
            std::istreambuf_iterator<char>{});
        if (fileStream.bad())
        {
            std::stringstream ss;
            ss << "reading config file " << certfile;
            throw std::system_error(errno, std::generic_category(), ss.str());
        }

        CassSsl* context = cass_ssl_new();
        cass_ssl_set_verify_flags(context, CASS_SSL_VERIFY_NONE);
        rc = cass_ssl_add_trusted_cert(context, cert.c_str());
        if (rc != CASS_OK)
        {
            std::stringstream ss;
            ss << "nodestore: Error setting Cassandra ssl context: " << rc
               << ", " << cass_error_desc(rc);
            throw std::runtime_error(ss.str());
        }

        cass_cluster_set_ssl(cluster, context);
        cass_ssl_free(context);
    }

    std::string keyspace = getString("keyspace");
    if (keyspace.empty())
    {
        BOOST_LOG_TRIVIAL(warning)
            << "No keyspace specified. Using keyspace oceand";
        keyspace = "oceand";
    }

    int rf = getInt("replication_factor") ? *getInt("replication_factor") : 3;

    std::string tablePrefix = getString("table_prefix");
    if (tablePrefix.empty())
    {
        BOOST_LOG_TRIVIAL(warning) << "Table prefix is empty";
    }

    cass_cluster_set_connect_timeout(cluster, 10000);

    int ttl = getInt("ttl") ? *getInt("ttl") * 2 : 0;
    int keysTtl = (ttl != 0 ? pow(2, indexer_.getKeyShift()) * 4 * 2 : 0);
    int incr = keysTtl;
    while (keysTtl < ttl)
    {
        keysTtl += incr;
    }
    int booksTtl = 0;
    BOOST_LOG_TRIVIAL(info)
        << __func__ << " setting ttl to " << std::to_string(ttl)
        << " , books ttl to " << std::to_string(booksTtl) << " , keys ttl to "
        << std::to_string(keysTtl);

    auto executeSimpleStatement = [this](std::string const& query) {
        CassStatement* statement = makeStatement(query.c_str(), 0);
        CassFuture* fut = cass_session_execute(session_.get(), statement);
        CassError rc = cass_future_error_code(fut);
        cass_future_free(fut);
        cass_statement_free(statement);
        if (rc != CASS_OK && rc != CASS_ERROR_SERVER_INVALID_QUERY)
        {
            std::stringstream ss;
            ss << "nodestore: Error executing simple statement: " << rc << ", "
               << cass_error_desc(rc) << " - " << query;
            BOOST_LOG_TRIVIAL(error) << ss.str();
            return false;
        }
        return true;
    };
    CassStatement* statement;
    CassFuture* fut;
    bool setupSessionAndTable = false;
    while (!setupSessionAndTable)
    {
        std::this_thread::sleep_for(std::chrono::seconds(1));
        session_.reset(cass_session_new());
        assert(session_);

        fut = cass_session_connect_keyspace(
            session_.get(), cluster, keyspace.c_str());
        rc = cass_future_error_code(fut);
        cass_future_free(fut);
        if (rc != CASS_OK)
        {
            std::stringstream ss;
            ss << "nodestore: Error connecting Cassandra session keyspace: "
               << rc << ", " << cass_error_desc(rc)
               << ", trying to create it ourselves";
            BOOST_LOG_TRIVIAL(error) << ss.str();
            // if the keyspace doesn't exist, try to create it
            session_.reset(cass_session_new());
            fut = cass_session_connect(session_.get(), cluster);
            rc = cass_future_error_code(fut);
            cass_future_free(fut);
            if (rc != CASS_OK)
            {
                std::stringstream ss;
                ss << "nodestore: Error connecting Cassandra session at all: "
                   << rc << ", " << cass_error_desc(rc);
                BOOST_LOG_TRIVIAL(error) << ss.str();
            }
            else
            {
                std::stringstream query;
                query << "CREATE KEYSPACE IF NOT EXISTS " << keyspace
                      << " WITH replication = {'class': 'SimpleStrategy', "
                         "'replication_factor': '"
                      << std::to_string(rf) << "'}  AND durable_writes = true";
                if (!executeSimpleStatement(query.str()))
                    continue;
                query.str("");
                query << "USE " << keyspace;
                if (!executeSimpleStatement(query.str()))
                    continue;
            }

            continue;
        }

        std::stringstream query;
        query << "CREATE TABLE IF NOT EXISTS " << tablePrefix << "objects"
              << " ( key blob, sequence bigint, object blob, PRIMARY "
                 "KEY(key, "
                 "sequence)) WITH CLUSTERING ORDER BY (sequence DESC) AND"
              << " default_time_to_live = " << std::to_string(ttl);
        if (!executeSimpleStatement(query.str()))
            continue;

        query.str("");
        query << "SELECT * FROM " << tablePrefix << "objects"
              << " LIMIT 1";
        if (!executeSimpleStatement(query.str()))
            continue;

        query.str("");
        query << "CREATE TABLE IF NOT EXISTS " << tablePrefix << "transactions"
              << " ( hash blob PRIMARY KEY, ledger_sequence bigint, "
                 "transaction "
                 "blob, metadata blob)"
              << " WITH default_time_to_live = " << std::to_string(ttl);
        if (!executeSimpleStatement(query.str()))
            continue;
        query.str("");
        query << "CREATE TABLE IF NOT EXISTS " << tablePrefix
              << "ledger_transactions"
              << " ( ledger_sequence bigint, hash blob, PRIMARY "
                 "KEY(ledger_sequence, hash))"
              << " WITH default_time_to_live = " << std::to_string(ttl);
        if (!executeSimpleStatement(query.str()))
            continue;

        query.str("");
        query << "SELECT * FROM " << tablePrefix << "transactions"
              << " LIMIT 1";
        if (!executeSimpleStatement(query.str()))
            continue;

        query.str("");
        query << "CREATE INDEX ON " << tablePrefix
              << "transactions(ledger_sequence)";
        if (!executeSimpleStatement(query.str()))
            continue;
        query.str("");
        query << "SELECT * FROM " << tablePrefix
              << "transactions WHERE ledger_sequence = 1"
              << " LIMIT 1";
        if (!executeSimpleStatement(query.str()))
            continue;

        query.str("");
        query << "CREATE TABLE IF NOT EXISTS " << tablePrefix << "keys"
              << " ( sequence bigint, first_byte blob, key blob, PRIMARY KEY "
                 "((sequence,first_byte), key))"
                 " WITH default_time_to_live = "
              << std::to_string(keysTtl);
        if (!executeSimpleStatement(query.str()))
            continue;

        query.str("");
        query << "SELECT * FROM " << tablePrefix << "keys"
              << " LIMIT 1";
        if (!executeSimpleStatement(query.str()))
            continue;
        query.str("");
        query << "CREATE TABLE IF NOT EXISTS " << tablePrefix << "account_tx"
              << " ( account blob, seq_first_byte blob, seq_idx "
                 "tuple<bigint, bigint>, "
                 " hash blob, "
                 "PRIMARY KEY "
                 "((account,seq_first_byte), seq_idx)) WITH "
                 "CLUSTERING ORDER BY (seq_idx desc)"
              << " AND default_time_to_live = " << std::to_string(ttl);

        if (!executeSimpleStatement(query.str()))
            continue;

        query.str("");
        query << "SELECT * FROM " << tablePrefix << "account_tx"
              << " LIMIT 1";
        if (!executeSimpleStatement(query.str()))
            continue;

        query.str("");
        query << "CREATE TABLE IF NOT EXISTS " << tablePrefix << "ledgers"
              << " ( sequence bigint PRIMARY KEY, header blob )"
              << " WITH default_time_to_live = " << std::to_string(ttl);
        if (!executeSimpleStatement(query.str()))
            continue;

        query.str("");
        query << "SELECT * FROM " << tablePrefix << "ledgers"
              << " LIMIT 1";
        if (!executeSimpleStatement(query.str()))
            continue;

        query.str("");
        query << "CREATE TABLE IF NOT EXISTS " << tablePrefix << "ledger_hashes"
              << " (hash blob PRIMARY KEY, sequence bigint)"
              << " WITH default_time_to_live = " << std::to_string(ttl);
        if (!executeSimpleStatement(query.str()))
            continue;

        query.str("");
        query << "SELECT * FROM " << tablePrefix << "ledger_hashes"
              << " LIMIT 1";
        if (!executeSimpleStatement(query.str()))
            continue;

        query.str("");
        query << "CREATE TABLE IF NOT EXISTS " << tablePrefix << "ledger_range"
              << " (is_latest boolean PRIMARY KEY, sequence bigint)";
        if (!executeSimpleStatement(query.str()))
            continue;

        query.str("");
        query << "SELECT * FROM " << tablePrefix << "ledger_range"
              << " LIMIT 1";
        if (!executeSimpleStatement(query.str()))
            continue;
        setupSessionAndTable = true;
    }

    cass_cluster_free(cluster);

    bool setupPreparedStatements = false;
    while (!setupPreparedStatements)
    {
        std::this_thread::sleep_for(std::chrono::seconds(1));
        std::stringstream query;
        query << "INSERT INTO " << tablePrefix << "objects"
              << " (key, sequence, object) VALUES (?, ?, ?)";
        if (!insertObject_.prepareStatement(query, session_.get()))
            continue;

        query.str("");
        query << "INSERT INTO " << tablePrefix << "transactions"
              << " (hash, ledger_sequence, transaction, metadata) VALUES "
                 "(?, ?, "
                 "?, ?)";
        if (!insertTransaction_.prepareStatement(query, session_.get()))
            continue;
        query.str("");
        query << "INSERT INTO " << tablePrefix << "ledger_transactions"
              << " (ledger_sequence, hash) VALUES "
                 "(?, ?)";
        if (!insertLedgerTransaction_.prepareStatement(query, session_.get()))
            continue;

        query.str("");
        query << "INSERT INTO " << tablePrefix << "keys"
              << " (sequence,first_byte, key) VALUES (?, ?, ?)";
        if (!insertKey_.prepareStatement(query, session_.get()))
            continue;

        query.str("");
        query << "SELECT key FROM " << tablePrefix << "keys"
              << " WHERE sequence = ? AND first_byte = ? AND key >= ? ORDER BY "
                 "key ASC LIMIT ?";
        if (!selectKeys_.prepareStatement(query, session_.get()))
            continue;

        query.str("");
        query << "SELECT object, sequence FROM " << tablePrefix << "objects"
              << " WHERE key = ? AND sequence <= ? ORDER BY sequence DESC "
                 "LIMIT 1";

        if (!selectObject_.prepareStatement(query, session_.get()))
            continue;

        query.str("");
        query << "SELECT transaction, metadata, ledger_sequence FROM "
              << tablePrefix << "transactions"
              << " WHERE hash = ?";
        if (!selectTransaction_.prepareStatement(query, session_.get()))
            continue;

        query.str("");
        query << "SELECT hash FROM " << tablePrefix << "ledger_transactions"
              << " WHERE ledger_sequence = ?";
        if (!selectAllTransactionHashesInLedger_.prepareStatement(
                query, session_.get()))
            continue;

        query.str("");
        query << "SELECT key FROM " << tablePrefix << "objects "
              << " WHERE TOKEN(key) >= ? and sequence <= ? "
              << " PER PARTITION LIMIT 1 LIMIT ?"
              << " ALLOW FILTERING";
        if (!selectLedgerPageKeys_.prepareStatement(query, session_.get()))
            continue;

        query.str("");
        query << "SELECT object,key FROM " << tablePrefix << "objects "
              << " WHERE TOKEN(key) >= ? and sequence <= ? "
              << " PER PARTITION LIMIT 1 LIMIT ? ALLOW FILTERING";

        if (!selectLedgerPage_.prepareStatement(query, session_.get()))
            continue;

        query.str("");
        query << "SELECT TOKEN(key) FROM " << tablePrefix << "objects "
              << " WHERE key = ? LIMIT 1";

        if (!getToken_.prepareStatement(query, session_.get()))
            continue;

        query.str("");
        query << " INSERT INTO " << tablePrefix << "account_tx"
              << " (account, seq_first_byte, seq_idx, hash) "
              << " VALUES (?,?,?,?)";
        if (!insertAccountTx_.prepareStatement(query, session_.get()))
            continue;

        query.str("");
        query << " SELECT hash,seq_idx FROM " << tablePrefix << "account_tx"
              << " WHERE account = ? "
              << " AND seq_first_byte = ? "
              << " AND seq_idx < ? LIMIT ?";
        if (!selectAccountTx_.prepareStatement(query, session_.get()))
            continue;

        query.str("");
        query << " INSERT INTO " << tablePrefix << "ledgers "
              << " (sequence, header) VALUES(?,?)";
        if (!insertLedgerHeader_.prepareStatement(query, session_.get()))
            continue;

        query.str("");
        query << " INSERT INTO " << tablePrefix << "ledger_hashes"
              << " (hash, sequence) VALUES(?,?)";
        if (!insertLedgerHash_.prepareStatement(query, session_.get()))
            continue;

        query.str("");
        query << "SELECT sequence FROM " << tablePrefix << "ledger_hashes "
              << "WHERE hash = ? LIMIT 1";
        if (!selectLedgerByHash_.prepareStatement(query, session_.get()))
            continue;

        query.str("");
        query << " update " << tablePrefix << "ledger_range"
              << " set sequence = ? where is_latest = ? if sequence in "
                 "(?,null)";
        if (!updateLedgerRange_.prepareStatement(query, session_.get()))
            continue;

        query.str("");
        query << " update " << tablePrefix << "ledger_range"
              << " set sequence = ? where is_latest = false";
        if (!deleteLedgerRange_.prepareStatement(query, session_.get()))
            continue;

        query.str("");
        query << " select header from " << tablePrefix
              << "ledgers where sequence = ?";
        if (!selectLedgerBySeq_.prepareStatement(query, session_.get()))
            continue;

        query.str("");
        query << " select sequence from " << tablePrefix
              << "ledger_range where is_latest = true";
        if (!selectLatestLedger_.prepareStatement(query, session_.get()))
            continue;

        query.str("");
        query << " SELECT sequence FROM " << tablePrefix << "ledger_range";
        if (!selectLedgerRange_.prepareStatement(query, session_.get()))
            continue;
        setupPreparedStatements = true;
    }

    work_.emplace(ioContext_);
    ioThread_ = std::thread{[this]() { ioContext_.run(); }};
    open_ = true;

    BOOST_LOG_TRIVIAL(info) << "Opened CassandraBackend successfully";
}  // namespace Backend
}  // namespace Backend<|MERGE_RESOLUTION|>--- conflicted
+++ resolved
@@ -40,7 +40,6 @@
 void
 processAsyncWrite(CassFuture* fut, void* cbData)
 {
-    BOOST_LOG_TRIVIAL(debug) << __func__ << " processing async write";
     T& requestParams = *static_cast<T*>(cbData);
     // TODO don't pass in func
     processAsyncWriteResponse(requestParams, fut, requestParams.retry);
@@ -58,7 +57,6 @@
     WriteCallbackData(CassandraBackend const* b, T&& d, B bind)
         : backend(b), data(std::move(d))
     {
-        BOOST_LOG_TRIVIAL(debug) << "Making WriteCallbackData";
         retry = [bind, this](auto& params, bool isRetry) {
             auto statement = bind(params);
             backend->executeAsyncWrite(
@@ -72,10 +70,7 @@
     virtual void
     start()
     {
-        BOOST_LOG_TRIVIAL(debug) << "Starting";
-        BOOST_LOG_TRIVIAL(debug) << "address is  " << this;
         retry(*this, false);
-        BOOST_LOG_TRIVIAL(debug) << "Started";
     }
 
     virtual void
@@ -88,7 +83,6 @@
     }
     virtual ~WriteCallbackData()
     {
-        BOOST_LOG_TRIVIAL(debug) << __func__;
     }
 };
 template <class T, class B>
@@ -222,8 +216,8 @@
                     CassandraStatement statement(insertAccountTx_);
                     auto& [account, lgrSeq, txnIdx, hash] = params.data;
                     statement.bindBytes(account);
-                    char firstByte = static_cast<char>(lgrSeq >> 20);
-                    statement.bindBytes(&firstByte, 1);
+                    uint32_t index = lgrSeq >> 20 << 20;
+                    statement.bindUInt(index);
 
                     statement.bindIntTuple(lgrSeq, txnIdx);
                     statement.bindBytes(hash);
@@ -265,7 +259,7 @@
 }
 
 std::optional<LedgerRange>
-CassandraBackend::fetchLedgerRange() const
+CassandraBackend::hardFetchLedgerRange() const
 {
     BOOST_LOG_TRIVIAL(trace) << "Fetching from cassandra";
     CassandraStatement statement{selectLedgerRange_};
@@ -407,55 +401,7 @@
         << " milliseconds";
     return hashes;
 }
-<<<<<<< HEAD
-
-struct ReadDiffCallbackData
-{
-    CassandraBackend const& backend;
-    uint32_t sequence;
-    std::vector<LedgerObject>& result;
-    std::mutex& mtx;
-    std::condition_variable& cv;
-
-    std::atomic_uint32_t& numFinished;
-    size_t batchSize;
-
-    ReadDiffCallbackData(
-        CassandraBackend const& backend,
-        uint32_t sequence,
-        std::vector<LedgerObject>& result,
-        std::mutex& mtx,
-        std::condition_variable& cv,
-        std::atomic_uint32_t& numFinished,
-        size_t batchSize)
-        : backend(backend)
-        , sequence(sequence)
-        , result(result)
-        , mtx(mtx)
-        , cv(cv)
-        , numFinished(numFinished)
-        , batchSize(batchSize)
-    {
-    }
-};
-
-void
-flatMapReadDiffCallback(CassFuture* fut, void* cbData);
-void
-readDiff(ReadDiffCallbackData& data)
-{
-    CassandraStatement statement{
-        data.backend.getSelectLedgerDiffPreparedStatement()};
-    statement.bindInt(data.sequence);
-
-    data.backend.executeAsyncRead(statement, flatMapReadDiffCallback, data);
-}
-// Process the result of an asynchronous read. Retry on error
-// @param fut cassandra future associated with the read
-// @param cbData struct that holds the request parameters
-void
-flatMapReadDiffCallback(CassFuture* fut, void* cbData)
-=======
+
 std::pair<
     std::vector<TransactionAndMetadata>,
     std::optional<AccountTransactionsCursor>>
@@ -463,7 +409,6 @@
     ripple::AccountID const& account,
     std::uint32_t limit,
     std::optional<AccountTransactionsCursor> const& cursorIn) const
->>>>>>> 649ecf4e
 {
     auto rng = fetchLedgerRange();
     if (!rng)
@@ -472,97 +417,81 @@
         std::vector<TransactionAndMetadata>,
         std::optional<AccountTransactionsCursor>>
         res;
+    auto keylet = ripple::keylet::account(account);
+    std::vector<ripple::uint256> hashes;
     auto cursor = cursorIn;
     do
     {
-        auto interim = doFetchAccountTransactions(account, limit, cursor);
-        for (auto& txn : interim.first)
-        {
-            res.first.push_back(txn);
-        }
-        res.second = cursor = interim.second;
-        limit -= interim.first.size();
-        uint32_t seq = cursor->ledgerSequence;
-        seq = ((seq >> 20) - 1) << 20;
-        cursor->ledgerSequence = seq;
-    } while (res.first.size() < limit &&
+        {
+            CassandraStatement statement{selectAccountTx_};
+            statement.bindBytes(account);
+            if (cursor)
+            {
+                statement.bindUInt(cursor->ledgerSequence >> 20 << 20);
+                statement.bindIntTuple(
+                    cursor->ledgerSequence, cursor->transactionIndex);
+            }
+            else
+            {
+                statement.bindUInt(rng->maxSequence >> 20 << 20);
+
+                statement.bindIntTuple(INT32_MAX, INT32_MAX);
+            }
+            uint32_t adjustedLimit = limit - hashes.size();
+            statement.bindUInt(adjustedLimit);
+            CassandraResult result = executeSyncRead(statement);
+            if (!result.hasResult())
+            {
+                BOOST_LOG_TRIVIAL(debug) << __func__ << " - no rows returned";
+                break;
+            }
+
+            size_t numRows = result.numRows();
+
+            BOOST_LOG_TRIVIAL(info) << "num_rows = " << std::to_string(numRows);
+            do
+            {
+                hashes.push_back(result.getUInt256());
+                --numRows;
+                if (numRows == 0)
+                {
+                    BOOST_LOG_TRIVIAL(debug) << __func__ << " setting cursor";
+                    auto [lgrSeq, txnIdx] = result.getInt64Tuple();
+                    cursor = {(uint32_t)lgrSeq, (uint32_t)txnIdx};
+                }
+            } while (result.nextRow());
+        }
+        if (hashes.size() < limit)
+        {
+            BOOST_LOG_TRIVIAL(debug) << __func__ << " less than limit";
+            uint32_t seq = cursor->ledgerSequence;
+            seq = ((seq >> 20) - 1) << 20;
+            cursor->ledgerSequence = seq;
+            cursor->transactionIndex = INT32_MAX;
+            BOOST_LOG_TRIVIAL(debug) << __func__ << " walking back";
+            CassandraStatement statement{selectObject_};
+            statement.bindBytes(keylet.key);
+            statement.bindInt(seq);
+            CassandraResult result = executeSyncRead(statement);
+            if (!result)
+            {
+                BOOST_LOG_TRIVIAL(debug)
+                    << __func__ << " account no longer exists";
+                cursor = {};
+                break;
+            }
+        }
+    } while (hashes.size() < limit &&
              cursor->ledgerSequence >= rng->minSequence);
-    if (res.first.size() < limit)
-        res.second = {};
-    return res;
-}
-std::pair<
-    std::vector<TransactionAndMetadata>,
-    std::optional<AccountTransactionsCursor>>
-CassandraBackend::doFetchAccountTransactions(
-    ripple::AccountID const& account,
-    std::uint32_t limit,
-    std::optional<AccountTransactionsCursor> const& cursor) const
-{
-    BOOST_LOG_TRIVIAL(debug) << "Starting doAccountTx";
-    CassandraStatement statement{selectAccountTx_};
-    statement.bindBytes(account);
-    if (cursor)
-    {
-<<<<<<< HEAD
-        cbs.push_back(std::make_shared<ReadDiffCallbackData>(
-            *this,
-            sequences[i],
-            results[sequences[i]],
-            mtx,
-            cv,
-            numFinished,
-            sequences.size()));
-        readDiff(*cbs[i]);
-=======
-        char firstByte = static_cast<char>(cursor->ledgerSequence >> 20);
-        statement.bindBytes(&firstByte, 1);
-        statement.bindIntTuple(
-            cursor->ledgerSequence, cursor->transactionIndex);
->>>>>>> 649ecf4e
-    }
-    else
-    {
-        auto rng = fetchLedgerRange();
-        if (!rng)
-            return {{}, {}};
-        uint32_t max = rng->maxSequence;
-        char firstByte = static_cast<char>(max >> 20);
-        statement.bindBytes(&firstByte, 1);
-
-        statement.bindIntTuple(INT32_MAX, INT32_MAX);
-    }
-    statement.bindUInt(limit);
-    CassandraResult result = executeSyncRead(statement);
-    if (!result.hasResult())
-    {
-        BOOST_LOG_TRIVIAL(debug) << __func__ << " - no rows returned";
-        return {{}, {}};
-    }
-
-    std::vector<ripple::uint256> hashes;
-    size_t numRows = result.numRows();
-    std::optional<AccountTransactionsCursor> retCursor;
-
-    BOOST_LOG_TRIVIAL(info) << "num_rows = " << std::to_string(numRows);
-    do
-    {
-        hashes.push_back(result.getUInt256());
-        --numRows;
-        if (numRows == 0)
-        {
-            auto [lgrSeq, txnIdx] = result.getInt64Tuple();
-            retCursor = {(uint32_t)lgrSeq, (uint32_t)txnIdx};
-        }
-    } while (result.nextRow());
-
-    BOOST_LOG_TRIVIAL(debug)
-        << "doAccountTx - populated hashes. num hashes = " << hashes.size();
-    if (hashes.size())
-    {
-        return {fetchTransactions(hashes), retCursor};
-    }
-    return {{}, {}};
+
+    auto txns = fetchTransactions(hashes);
+    BOOST_LOG_TRIVIAL(debug) << __func__ << "txns = " << txns.size();
+    if (txns.size() >= limit)
+    {
+        BOOST_LOG_TRIVIAL(debug) << __func__ << " returning cursor";
+        return {txns, cursor};
+    }
+    return {txns, {}};
 }
 
 LedgerPage
@@ -584,16 +513,7 @@
             << __func__ << " - Cursor = " << ripple::strHex(*cursor);
     CassandraStatement statement{selectKeys_};
     statement.bindInt(index->keyIndex);
-<<<<<<< HEAD
-    if (cursor)
-    {
-        auto thisCursor = *cursor;
-        statement.bindBytes(++thisCursor);
-    }
-    else
-=======
     if (!cursor)
->>>>>>> 649ecf4e
     {
         ripple::uint256 zero;
         cursor = zero;
@@ -670,11 +590,6 @@
     cbs.reserve(numKeys);
     for (std::size_t i = 0; i < keys.size(); ++i)
     {
-<<<<<<< HEAD
-        cbs.push_back(std::make_shared<ReadObjectCallbackData>(
-            *this, keys[i], sequence, results[i], mtx, cv, numFinished, numKeys));
-        readObject(*cbs[i]);
-=======
         cbs.push_back(std::make_shared<ReadCallbackData>(
             numOutstanding, mtx, cv, [i, &results](auto& result) {
                 if (result.hasResult())
@@ -684,7 +599,6 @@
         statement.bindBytes(keys[i]);
         statement.bindInt(sequence);
         executeAsyncRead(statement, processAsyncRead, *cbs[i]);
->>>>>>> 649ecf4e
     }
     assert(results.size() == cbs.size());
 
@@ -766,7 +680,7 @@
     // ledgers close roughly every 4 seconds. We double the TTL so that way
     // there is a window of time to update the database, to prevent unchanging
     // records from being deleted.
-    auto rng = fetchLedgerRangeNoThrow();
+    auto rng = fetchLedgerRange();
     if (!rng)
         return false;
     uint32_t minLedger = rng->maxSequence - numLedgersToKeep;
@@ -1177,11 +1091,11 @@
             continue;
         query.str("");
         query << "CREATE TABLE IF NOT EXISTS " << tablePrefix << "account_tx"
-              << " ( account blob, seq_first_byte blob, seq_idx "
+              << " ( account blob, idx int, seq_idx "
                  "tuple<bigint, bigint>, "
                  " hash blob, "
                  "PRIMARY KEY "
-                 "((account,seq_first_byte), seq_idx)) WITH "
+                 "((account,idx), seq_idx)) WITH "
                  "CLUSTERING ORDER BY (seq_idx desc)"
               << " AND default_time_to_live = " << std::to_string(ttl);
 
@@ -1320,7 +1234,7 @@
 
         query.str("");
         query << " INSERT INTO " << tablePrefix << "account_tx"
-              << " (account, seq_first_byte, seq_idx, hash) "
+              << " (account, idx, seq_idx, hash) "
               << " VALUES (?,?,?,?)";
         if (!insertAccountTx_.prepareStatement(query, session_.get()))
             continue;
@@ -1328,7 +1242,7 @@
         query.str("");
         query << " SELECT hash,seq_idx FROM " << tablePrefix << "account_tx"
               << " WHERE account = ? "
-              << " AND seq_first_byte = ? "
+              << " AND idx = ? "
               << " AND seq_idx < ? LIMIT ?";
         if (!selectAccountTx_.prepareStatement(query, session_.get()))
             continue;
